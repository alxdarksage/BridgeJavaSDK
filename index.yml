--- conflicted
+++ resolved
@@ -136,7 +136,6 @@
         required: true
         in: query
         type: string
-<<<<<<< HEAD
     pageSize:
         name: pageSize
         description: maximum number of records in each returned page
@@ -150,15 +149,13 @@
         in: query
         type: string
         required: true
-
-=======
     guid:
         name: guid
         description: A guid
         required: true
         in: path
         type: string
->>>>>>> c5b9c0da
+
 paths:
     $ref: ./paths/index.yml
 definitions:
