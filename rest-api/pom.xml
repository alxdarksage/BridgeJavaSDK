<project xmlns="http://maven.apache.org/POM/4.0.0" xmlns:xsi="http://www.w3.org/2001/XMLSchema-instance"
    xsi:schemaLocation="http://maven.apache.org/POM/4.0.0 http://maven.apache.org/xsd/maven-4.0.0.xsd">
    <parent>
        <artifactId>sdk-group</artifactId>
        <groupId>org.sagebionetworks.bridge</groupId>
<<<<<<< HEAD
        <version>0.15.0</version>
=======
        <version>0.15.1</version>
>>>>>>> 83f25395
    </parent>
    <modelVersion>4.0.0</modelVersion>

    <groupId>org.sagebionetworks.bridge</groupId>
    <artifactId>rest-api</artifactId>
    <packaging>pom</packaging>

    <name>REST Swagger API</name>
    <url>http://maven.apache.org</url>

    <properties>
        <project.build.sourceEncoding>UTF-8</project.build.sourceEncoding>
    </properties>

    <build>
        <plugins>
            <plugin>
                <artifactId>exec-maven-plugin</artifactId>
                <groupId>org.codehaus.mojo</groupId>
                <executions>
                    <execution>
                        <phase>generate-sources</phase>
                        <goals>
                            <goal>exec</goal>
                        </goals>
                    </execution>
                </executions>
                <configuration>
                    <executable>sh</executable>
                    <arguments>
                        <argument>${basedir}/create-swagger.sh</argument>
                    </arguments>
                </configuration>
            </plugin>
        </plugins>
    </build>
</project><|MERGE_RESOLUTION|>--- conflicted
+++ resolved
@@ -3,11 +3,7 @@
     <parent>
         <artifactId>sdk-group</artifactId>
         <groupId>org.sagebionetworks.bridge</groupId>
-<<<<<<< HEAD
-        <version>0.15.0</version>
-=======
         <version>0.15.1</version>
->>>>>>> 83f25395
     </parent>
     <modelVersion>4.0.0</modelVersion>
 
