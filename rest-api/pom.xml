--- conflicted
+++ resolved
@@ -3,11 +3,7 @@
     <parent>
         <artifactId>sdk-group</artifactId>
         <groupId>org.sagebionetworks.bridge</groupId>
-<<<<<<< HEAD
-        <version>0.15.24</version>
-=======
-        <version>0.15.25</version>
->>>>>>> 5ef8e3cc
+        <version>0.15.26</version>
     </parent>
     <modelVersion>4.0.0</modelVersion>
 
