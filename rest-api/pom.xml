<project xmlns="http://maven.apache.org/POM/4.0.0" xmlns:xsi="http://www.w3.org/2001/XMLSchema-instance"
    xsi:schemaLocation="http://maven.apache.org/POM/4.0.0 http://maven.apache.org/xsd/maven-4.0.0.xsd">
    <parent>
        <artifactId>sdk-group</artifactId>
        <groupId>org.sagebionetworks.bridge</groupId>
<<<<<<< HEAD
        <version>0.21.27</version>
=======
        <version>0.22.0</version>
>>>>>>> ab5d682b
    </parent>
    <modelVersion>4.0.0</modelVersion>

    <groupId>org.sagebionetworks.bridge</groupId>
    <artifactId>rest-api</artifactId>
    <packaging>pom</packaging>

    <name>REST Swagger API</name>
    <url>http://maven.apache.org</url>

    <properties>
        <project.build.sourceEncoding>UTF-8</project.build.sourceEncoding>
    </properties>

    <build>
        <plugins>
            <plugin>
                <artifactId>exec-maven-plugin</artifactId>
                <groupId>org.codehaus.mojo</groupId>
                <executions>
                    <execution>
                        <phase>generate-sources</phase>
                        <goals>
                            <goal>exec</goal>
                        </goals>
                    </execution>
                </executions>
                <configuration>
                    <executable>sh</executable>
                    <arguments>
                        <argument>${basedir}/create-swagger.sh</argument>
                    </arguments>
                </configuration>
            </plugin>
        </plugins>
    </build>
</project><|MERGE_RESOLUTION|>--- conflicted
+++ resolved
@@ -3,11 +3,7 @@
     <parent>
         <artifactId>sdk-group</artifactId>
         <groupId>org.sagebionetworks.bridge</groupId>
-<<<<<<< HEAD
-        <version>0.21.27</version>
-=======
-        <version>0.22.0</version>
->>>>>>> ab5d682b
+        <version>0.22.1</version>
     </parent>
     <modelVersion>4.0.0</modelVersion>
 
