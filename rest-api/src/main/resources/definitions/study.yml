description: |
    A study with its many configuration options.
type: object
required:
    - name
    - sponsorName
    - supportEmail
    - technicalEmail
    - identifier
    - consentNotificationEmail
    - version
properties:
    name:
        type: string
        description: A label for the study. This will be shown to users in emails and other contexts.
    shortName:
        type: string
        description: A very short label (10 characters or less) for SMS messages and any other highly constrainted contexts.
    sponsorName:
        type: string
        description: The name of the institution or organization that is conducting the study. 
    supportEmail:
        type: string
        description: |
            The email address that will be given to study participants and other end users to contact for support 
            requests. This can be a comma-separated list of email addresses. Email will be sent via this email address.  
    technicalEmail:
        type: string
        description: |
            The email address for a technical contact who can coordinate with the Bridge Server team on technical 
            issues (client or server). This can be a comma-separated list of email addresses.
    uploadMetadataFieldDefinitions:
        type: array
        description: |
            Metadata fields can be configured for any study. This metadata will be implicitly added to every schema and
            automatically added to every Synapse table.

            All metadata field definitions are implicitly optional. The "required" field in metadata field definitions
            is ignored.
        items:
            $ref: ./upload_field_definition.yml
    uploadValidationStrictness:
        $ref: ./enums/upload_validation_strictness.yml
    consentNotificationEmail:
        type: string
        description: |
            Copies of all consent agreements and withdrawals will be emailed to this address. This can be a comma-separated 
            list of email addresses.
    identifier:
        type: string
        description: |
            A user selected identifier that is unique relative to all other Bridge studies (lower-case letters and dashes only). 
            The identifier serves as a "domain" that scopes accounts to that study, and is usually created by combining an 
            institution and study tag or acronym. For example, if you work at the University of Washington and your study is on 
            Asthma in Children, your identifier might be `uw-child-asthma`. Participants will not see this identifier.
    version:
        type: integer
        format: int64
        description: |
            A version number used for optimistic locking of the object these keys represent; this value must be passed 
            back to the server on updates. If the version doesn't match the version in the database, an error will be 
            returned (409 Conflict) and the study will not be saved. 
    minAgeOfConsent:
        type: integer
        default: 18
        description: |
            The minimum required age for participants in the study. If the user reports they are younger than this age, they will not be allowed to consent to the research.
    studyIdExcludedInExport:
        description: |
            True if the Bridge Exporter should include the studyId prefix in the "originalTable" field in the
            appVersion (now "Health Data Summary") table in Synapse. This is false for legacy studies for backwards
            compatibility, but is true for all new studies being created.

            This can only be changed by a Bridge admin. Care should be taken before changing this setting, as it may
            partition the data in Synapse.
        type: boolean
    synapseDataAccessTeamId:
        type: integer
        format: int64
        description: |
            Synapse team ID that is granted read access to exported health data records.
    synapseProjectId:
        type: string
        description: The Synapse project to export health data records to.
    usesCustomExportSchedule:
        type: boolean
        description: |
            **Note: Bridge engineers will normally set this value when setting up data export. You should probably leave this 
            setting as is.** By default, all studies are exported using the default nightly schedule. Some studies may need 
            custom schedules for hourly or on-demand exports. To prevent this study from being exported twice (once by the 
            custom schedule, once by the default schedule), you should set this attribute to true.
    userProfileAttributes:
        type: array
        description: |
            Custom attributes that can be added to the StudyParticipant object (as members of the attributes property). For 
            example, if you wished to collect a telephone number for participants and had permission to do so, you could add 
            the "telephone" attribute. The map of a user's profile attributes can be personally identifying health information; 
            it will be stored encrypted and in a separate data store from the participant's health data.
        items:
            type: string
    taskIdentifiers:
        type: array
        description: |
            An enumerated list of **unique** strings that can be used to identify tasks when creating schedules. These mostly 
            serve to prevent typos when designing schedules, which would prevent client scheduling from working. There's no hard 
            limit on the string content (e.g. "Tapping Test" is fine as a task identifier, as long as it uniquely identifies a 
            task known to the application).
        items:
            type: string
    activityEventKeys:
        type: array
        description: |
            The enumerated activity event keys for timestamps that can be recorded for use when scheduling tasks. These
            are provided through the UI to prevent errors when creating schedules. These form a whitelist for custom activity
            events that may be recorded for a participant.
        items:
            type: string
    dataGroups:
        type: array
        description: |
            An enumerated list of **unique** strings that can be assigned to user accounts. This is a list of the "tags" that 
            can be assigned to a given user. The specific data groups that *are* assigned to a user will be exported with a 
            participant's health data to Synapse. This can be used to identify test users or specific cohorts in the study, but 
            it should not include sensitive health information about participants. Strings must contain only letters, numbers, 
            underscore or dash, and cannot (as a comma-separated list) exceed the character limit of 100 characters so they 
            can be exported to Synapse.
        items:
            type: string
    passwordPolicy:
        description: |
            Settings that will govern what is accepted as a valid password when users sign up for the study. If not included, the password policy will default to requiring 8 characters, including lower and upper-case letters, at least one number and at least one symbol.
        $ref: ./password_policy.yml
    verifyEmailTemplate:
        description: |
            The template for emails delivered to users during sign up, asking them to verify their email address.
        $ref: ./email_template.yml
    resetPasswordTemplate:
        description: The template for emails delivered to users who ask to reset their passwords.
        $ref: ./email_template.yml
    emailSignInTemplate:
        description: The template for an email that will contain a token to generate a session on the server.
        $ref: ./email_template.yml
    accountExistsTemplate:
        description: |
            The template for an email that will be sent if a user tries to sign up for a study more 
            than once. It provides a means for the user to reset their password, if needed.
        $ref: ./email_template.yml
    active:
        type: boolean
        readOnly: true
    strictUploadValidationEnabled:
        description: True if uploads in this study should fail on strict validation errors.
        type: boolean
    healthCodeExportEnabled:
        type: boolean
        description: |
            **Can only be set by an administrator.** Should user health codes be exported as part of the participant roster? This identifies users in the public data set; this can only be set to true for certain studies where users expect to be identified by researchers.
    emailVerificationEnabled:
        type: boolean
        description: |
            **Can only be set by an administrator.** Should users be asked to validate that they control the email addresses they use to sign up for the study? True by default.
    externalIdValidationEnabled:
        type: boolean
        default: false
        description: |
            **Can only be set by an administrator.** Should external identifiers be validated? If this is false, then the external ID is treated as an unconstrained string. If this is true, the study designer will need to enter the list of valid codes into Bridge. Bridge will ensure that the following is true:

            * When assigned, the ID will have to match one of the IDs entered into Bridge;
            * A given ID will be assigned to one and only one user;
            * Once assigned, it is not possible to change or remove the external ID from the user account.
    emailSignInEnabled:
        type: boolean
        default: false
        description: |
            **Can only be set by an administrator.** If enabled, the user will be able to trigger an email with contains a token which can be used to generate a server session, in lieu of a normal sign in process.
    externalIdRequiredOnSignup:
        type: boolean
        default: false
        description: |
            **Can only be set by an administrator.** Should the external ID be required on sign up? If this is true and external ID validation is enabled, this study can support lab codes (where the username and password are auto-generated from the external ID and the user only needs to enter a code).
    accountLimit:
        type: integer
        default: 0
        description: |
            **Can only be set by an administrator.** If not zero, sets an upper-bound limit on the number 
            of accounts that can be created for this study. Once this number is reached, no more sign 
            ups or user creation can occur.
    disableExport:
        type: boolean
        default: false
        description: |
            If set this field to true, Bridge Exporter will not export this study at all during exporting.
    minSupportedAppVersions:
        type: object
        description: |
            Minimum supported app versions (older versions will be blocked), keyed by the 
            name of the operating system (we expect either "Android" or "iPhone OS" in the 
            User-Agent header of all requests sent to the server). Example: `{"iPhone OS":14,"Android":10}`
        additionalProperties:
            type: integer
<<<<<<< HEAD

=======
>>>>>>> c04588d7
    oAuthProviders:
        type: object
        description: |
            The metadata to contact OAuth providers for the Authorization Code Grant Flow.
        additionalProperties:
            $ref: ./oauth_provider.yml
    pushNotificationARNs:
        type: object
        description: |
            A map between operating system names, and the platform ARN necessary to register a device to 
            receive mobile push notifications. The operating system names are currently "Android" and 
            "iPhone OS". The ARN (Amazon Resource Name) is the name of the Application/platform ARN defined 
            in SNS (currently this must be done by a Bridge administrator).
        additionalProperties:
            type: string
    appleAppLinks:
        type: array
        description: |
            The entries this study contributes to the `/.well-known/apple-app-site-association` file 
            to enable universal links for iOS apps that use this study as the data store.
        items:
            $ref: ./apple_app_link.yml
    androidAppLinks:
        type: array
        description: |
            The entries this study contributes to the `/.well-known/assetlinks.json` file 
            to enable app links for Android apps that use this study as the data store.
        items:
            $ref: ./android_app_link.yml
    type:
        type: string
        readOnly: true
        description: "Study"<|MERGE_RESOLUTION|>--- conflicted
+++ resolved
@@ -198,10 +198,6 @@
             User-Agent header of all requests sent to the server). Example: `{"iPhone OS":14,"Android":10}`
         additionalProperties:
             type: integer
-<<<<<<< HEAD
-
-=======
->>>>>>> c04588d7
     oAuthProviders:
         type: object
         description: |
