description: Information about an assessment in order to render it in a UI prior to execution.
type: object
properties:
    key:
        type: string
        description: Because assessments can be configured with different display information, they are not referenced in the schedule portion of a timeline by their GUIDs. Instead they are given a unique string key that is used to look up the assessment.
        readOnly: true
        x-nullable: false
    guid:
        type: string
        description: Each assessment revision is assigned a unique GUID which can be used to retrieve it through the API. Assessments will also have a unique combination of an identifier and a revision, and can be retrieved as a set of revisions under a given identifier.
        readOnly: true
        x-nullable: false
    appId:
        type: string
        readOnly: true
        x-nullable: false
    identifier:
        type: string
        description: A human-readable identifier for an assessment, which can have one or more revisions.
        readOnly: true
        x-nullable: false
    revision:
        type: integer
        format: int32
        description: The revision of the assessment under the given identifier (the identifier and the revision together are mapped to a single GUID which can be used to reference the assessment; only the GUID is required in this object).
        readOnly: true
    label:
        type: string
        readOnly: true
        x-nullable: false
    minutesToComplete:
        type: integer
        format: int32 
        readOnly: true
        description: The number of minutes it takes for a participant to complete this assessment.
    colorScheme:
        $ref: ./color_scheme.yml
<<<<<<< HEAD
        readOnly: true
=======
    configUrl:
        type: string
        readOnly: true
        description: The URL to download the configuration associated with this assessment.
        x-nullable: false
>>>>>>> 0fbf00f1
    type:
        type: string
        readOnly: true
        description: "AssessmentInfo"
        x-nullable: false<|MERGE_RESOLUTION|>--- conflicted
+++ resolved
@@ -36,15 +36,12 @@
         description: The number of minutes it takes for a participant to complete this assessment.
     colorScheme:
         $ref: ./color_scheme.yml
-<<<<<<< HEAD
         readOnly: true
-=======
     configUrl:
         type: string
         readOnly: true
         description: The URL to download the configuration associated with this assessment.
         x-nullable: false
->>>>>>> 0fbf00f1
     type:
         type: string
         readOnly: true
