SharingScope:
    $ref: ./enums/sharing_scope.yml
AccountStatus:
    $ref: ./enums/account_status.yml
CountryCode:
    $ref: ./enums/country_code.yml
DataType:
    $ref: ./enums/data_type.yml
EnrollmentFilter:
    $ref: ./enums/enrollment_filter.yml
Environment:
    $ref: ./enums/environment.yml
FileRevisionStatus:
    $ref: ./enums/file_revision_status.yml
NotificationProtocol:
    $ref: ./enums/notification_protocol.yml
ScheduleType:
    $ref: ./enums/schedule_type.yml
SmsType:
    $ref: ./enums/sms_type.yml
Role:
    $ref: ./enums/role.yml
ActivityType:
    $ref: ./enums/activity_type.yml
Unit:
    $ref: ./enums/unit.yml
MimeType:
    $ref: ./enums/mime_type.yml
UIHint:
    $ref: ./enums/ui_hint.yml
Operator:
    $ref: ./enums/operator.yml
ReportType:
    $ref: ./enums/report_type.yml
SharedModuleType:
    $ref: ./enums/shared_module_type.yml
TemplateType:
    $ref: ./enums/template_type.yml
UploadStatus:
    $ref: ./enums/upload_status.yml
UploadSchemaType:
    $ref: ./enums/upload_schema_type.yml
UploadValidationStrictness:
    $ref: ./enums/upload_validation_strictness.yml
SynapseExporterStatus:
    $ref: ./enums/synapse_exporter_status.yml
ScheduleStatus:
    $ref: ./enums/schedule_status.yml
UploadFieldType:
    $ref: ./enums/upload_field_type.yml
ResourceCategory:
    $ref: ./enums/resource_category.yml
    
ABTestGroup:
    $ref: ./ab_test_group.yml
ABTestScheduleStrategy:
    $ref: ./ab_test_schedule_strategy.yml
AbstractStudyParticipant:
    $ref: ./abstract_study_participant.yml
AccountRef:
    $ref: ./account_ref.yml
AccountSummary:
    $ref: ./account_summary.yml
AccountSummarySearch:
    $ref: ./account_summary_search.yml
Activity:
    $ref: ./activity.yml
ActivityEvent:
    $ref: ./activity_event.yml
AndroidAppLink:
    $ref: ./android_app_link.yml
App:
    $ref: ./app.yml
AppAndUsers:
    $ref: ./app_and_users.yml
AppConfig:
    $ref: ./app_config.yml
AppConfigElement:
    $ref: ./app_config_element.yml
AppleAppLink:
    $ref: ./apple_app_link.yml
Assessment:
    $ref: ./assessment.yml
AssessmentConfig:
    $ref: ./assessment_config.yml
AssessmentReference:
    $ref: ./assessment_reference.yml
ClientInfo:
    $ref: ./client_info.yml
CmsPublicKey:
    $ref: ./cms_public_key.yml
CompoundActivity:
    $ref: ./compound_activity.yml
CompoundActivityDefinition:
    $ref: ./compound_activity_definition.yml
ConfigReference:
    $ref: ./config_reference.yml
ConsentSignature:
    $ref: ./consent_signature.yml
ConsentStatus:
    $ref: ./consent_status.yml
CreatedOnHolder:
    $ref: ./created_on_holder.yml
Criteria:
    $ref: ./criteria.yml
CriteriaScheduleStrategy:
    $ref: ./criteria_schedule_strategy.yml
CustomActivityEventRequest:
    $ref: ./custom_activity_event_request.yml
DataGroups:
    $ref: ./data_groups.yml
DateRange:
    $ref: ./date_range.yml
EmailSignIn:
    $ref: ./email_signin.yml
EmailSignInRequest:
    $ref: ./email_signin_request.yml
EmailVerificationStatus:
    $ref: ./email_verification_status.yml
Enrollment:
    $ref: ./enrollment.yml
<<<<<<< HEAD
EnrollmentDetail:
    $ref: ./enrollment_detail.yml
=======
EnrollmentMigration:
    $ref: ./enrollment_migration.yml
>>>>>>> b604102e
ExternalIdentifier:
    $ref: ./external_identifier.yml
ExternalResource:
    $ref: ./external_resource.yml
FileReference:
    $ref: ./file_reference.yml
GeneratedPassword:
    $ref: ./generated_password.yml
GuidCreatedOnVersionHolder:
    $ref: ./guid_createdOn_version_holder.yml
GuidHolder:
    $ref: ./guid_holder.yml
GuidVersionHolder:
    $ref: ./guid_version_holder.yml
HealthDataRecord:
    $ref: ./health_data_record.yml
HealthDataRecordEx3:
    $ref: ./health_data_record_ex3.yml
HealthDataSubmission:
    $ref: ./health_data_submission.yml
FileMetadata:
    $ref: ./file_metadata.yml
FileRevision:
    $ref: ./file_revision.yml
Identifier:
    $ref: ./identifier.yml
IdentifierHolder:
    $ref: ./identifier_holder.yml
IdentifierUpdate:
    $ref: ./identifier_update.yml
Image:
    $ref: ./image.yml
IntentToParticipate:
    $ref: ./intent_to_participate.yml
InvalidEntity:
    $ref: ./invalid_entity.yml
MasterSchedulerConfig:
    $ref: ./master_scheduler_config.yml
Message:
    $ref: ./message.yml
NotificationMessage:
    $ref: ./notification_message.yml
NotificationRegistration:
    $ref: ./notification_registration.yml
NotificationTopic:
    $ref: ./notification_topic.yml
OAuthAccessToken:
    $ref: ./oauth_access_token.yml
OAuthAuthorizationToken:
    $ref: ./oauth_authorization_token.yml
OAuthProvider:
    $ref: ./oauth_provider.yml
Organization:
    $ref: ./organization.yml
PasswordPolicy:
    $ref: ./password_policy.yml
PasswordReset:
    $ref: ./password_reset.yml
Phone:
    $ref: ./phone.yml
PhoneSignInRequest:
    $ref: ./phone_signin_request.yml
PropertyInfo:
    $ref: ./property_info.yml
RecordExportStatusRequest:
    $ref: ./record_export_status_request.yml
ReportData:
    $ref: ./report_data.yml
ReportDataForWorker:
    $ref: ./report_data_for_worker.yml
ReportIndex:
    $ref: ./report_index.yml
RequestInfo:
    $ref: ./request_info.yml
RequestParams:
    $ref: ./request_params.yml
Schedule:
    $ref: ./schedule.yml
ScheduleCriteria:
    $ref: ./schedule_criteria.yml
SchedulePlan:
    $ref: ./schedule_plan.yml
ScheduleStrategy:
    $ref: ./schedule_strategy.yml
ScheduledActivity:
    $ref: ./scheduled_activity.yml
SchemaReference:
    $ref: ./schema_reference.yml
SharedModuleImportStatus:
    $ref: ./shared_module_import_status.yml
SharedModuleMetadata:
    $ref: ./shared_module_metadata.yml
SharingScopeForm:
    $ref: ./sharing_scope_form.yml
SignIn:
    $ref: ./sign_in.yml
SignUp:
    $ref: ./sign_up.yml
SimpleScheduleStrategy:
    $ref: ./simple_schedule_strategy.yml
SmsMessage:
    $ref: ./sms_message.yml
SmsTemplate:
    $ref: ./sms_template.yml
StudyConsent:
    $ref: ./study_consent.yml
StudyParticipant:
    $ref: ./study_participant.yml
Subpopulation:
    $ref: ./subpopulation.yml
SubscriptionRequest:
    $ref: ./subscription_request.yml
SubscriptionStatus:
    $ref: ./subscription_status.yml
Study:
    $ref: ./study.yml
Survey:
    $ref: ./survey.yml
SurveyElement:
    $ref: ./survey_element.yml
SurveyInfoScreen:
    $ref: ./survey_info_screen.yml
SurveyQuestion:
    $ref: ./survey_question.yml
SurveyQuestionOption:
    $ref: ./survey_question_option.yml
SurveyReference:
    $ref: ./survey_reference.yml
SurveyRule:
    $ref: ./survey_rule.yml
TaskReference:
    $ref: ./task_reference.yml
Template:
    $ref: ./template.yml
TemplateRevision:
    $ref: ./template_revision.yml
DateTimeHolder:
    $ref: ./date_time_holder.yml
Upload:
    $ref: ./upload.yml
UploadFieldDefinition:
    $ref: ./upload_field_definition.yml
UploadRequest:
    $ref: ./upload_request.yml
UploadSchema:
    $ref: ./upload_schema.yml
UploadSession:
    $ref: ./upload_session.yml
UploadValidationStatus:
    $ref: ./upload_validation_status.yml
UserConsentHistory:
    $ref: ./user_consent_history.yml
UserSessionInfo:
    $ref: ./user_session_info.yml
Verification:
    $ref: ./verification.yml
VersionHolder:
    $ref: ./version_holder.yml
Withdrawal:
    $ref: ./withdrawal.yml

# Paged resources
ResourceList:
    $ref: ./paged_resources/resource_list.yml
PagedResourceList:
    $ref: ./paged_resources/paged_resource_list.yml
ForwardCursorPagedResourceList:
    $ref: ./paged_resources/forward_cursor_paged_resource_list.yml
AccountSummaryList:
    $ref: ./paged_resources/account_summary.yml
ActivityList:
    $ref: ./paged_resources/activity.yml
ActivityEventList:
    $ref: ./paged_resources/activity_event.yml
AppConfigList:
    $ref: ./paged_resources/app_config.yml
AppConfigElementList:
    $ref: ./paged_resources/app_config_element.yml
AppList:
    $ref: ./paged_resources/app.yml
AssessmentList:
    $ref: ./paged_resources/assessment.yml
CompoundActivityDefinitionList:
    $ref: ./paged_resources/compound_activity_definition.yml
EnrollmentDetailList:
    $ref: ./paged_resources/enrollment_detail.yml
ExternalIdentifierList:
    $ref: ./paged_resources/external_identifier.yml
ExternalResourceList:
    $ref: ./paged_resources/unpaged_external_resource.yml
FileMetadataList:
    $ref: ./paged_resources/file_metadata.yml
FileRevisionList:
    $ref: ./paged_resources/file_revision.yml
HealthDataRecordList:
    $ref: ./paged_resources/health_data_record.yml
HealthDataRecordEx3List:
    $ref: ./paged_resources/health_data_record_ex3.yml
NotificationRegistrationList:
    $ref: ./paged_resources/notification_registration.yml
NotificationTopicList:
    $ref: ./paged_resources/notification_topic.yml
MasterSchedulerConfigList:
    $ref: ./paged_resources/master_scheduler_config.yml
PagedExternalResourceList:
    $ref: ./paged_resources/external_resource.yml
ReportDataList:
    $ref: ./paged_resources/report_data.yml
ForwardCursorReportDataList:
    $ref: ./paged_resources/forward_cursor_report_data.yml
OrganizationList:
    $ref: ./paged_resources/organization.yml
ReportIndexList:
    $ref: ./paged_resources/report_index.yml
ScheduleList:
    $ref: ./paged_resources/schedule.yml
ScheduledActivityList:
    $ref: ./paged_resources/scheduled_activity.yml
ScheduledActivityListV4:
    $ref: ./paged_resources/scheduled_activity_v4.yml
ForwardCursorScheduledActivityList:
    $ref: ./paged_resources/forward_cursor_scheduled_activity.yml
ForwardCursorStringList:
    $ref: ./paged_resources/paged_string.yml
SchedulePlanList:
    $ref: ./paged_resources/schedule_plan.yml
SharedModuleMetadataList:
    $ref: ./paged_resources/shared_module_metadata.yml
StringList:
    $ref: ./paged_resources/string.yml
StudyConsentList:
    $ref: ./paged_resources/study_consent.yml
StudyList:
    $ref: ./paged_resources/study.yml
SubpopulationList:
    $ref: ./paged_resources/subpopulation.yml
SubscriptionStatusList:
    $ref: ./paged_resources/subscription_status.yml
SurveyList:
    $ref: ./paged_resources/survey.yml
TemplateList:
    $ref: ./paged_resources/template.yml
TemplateRevisionList:
    $ref: ./paged_resources/template_revision.yml
UploadList:
    $ref: ./paged_resources/upload.yml
UploadSchemaList:
    $ref: ./paged_resources/upload_schema.yml

# Constraints
Constraints:
    $ref: ./constraints/constraints.yml
MultiValueConstraints:
    $ref: ./constraints/multivalue_constraints.yml
BooleanConstraints:
    $ref: ./constraints/boolean_constraints.yml
IntegerConstraints:
    $ref: ./constraints/integer_constraints.yml
DecimalConstraints:
    $ref: ./constraints/decimal_constraints.yml
StringConstraints:
    $ref: ./constraints/string_constraints.yml
DateTimeConstraints:
    $ref: ./constraints/datetime_constraints.yml
DateConstraints:
    $ref: ./constraints/date_constraints.yml
PostalCodeConstraints:
    $ref: ./constraints/postalcode_constraints.yml
YearMonthConstraints:
    $ref: ./constraints/yearmonth_constraints.yml
YearConstraints:
    $ref: ./constraints/year_constraints.yml
TimeConstraints:
    $ref: ./constraints/time_constraints.yml
DurationConstraints:
    $ref: ./constraints/duration_constraints.yml
BloodPressureConstraints:
    $ref: ./constraints/bloodpressure_constraints.yml
HeightConstraints:
    $ref: ./constraints/height_constraints.yml
WeightConstraints:
    $ref: ./constraints/weight_constraints.yml<|MERGE_RESOLUTION|>--- conflicted
+++ resolved
@@ -119,13 +119,10 @@
     $ref: ./email_verification_status.yml
 Enrollment:
     $ref: ./enrollment.yml
-<<<<<<< HEAD
 EnrollmentDetail:
     $ref: ./enrollment_detail.yml
-=======
 EnrollmentMigration:
     $ref: ./enrollment_migration.yml
->>>>>>> b604102e
 ExternalIdentifier:
     $ref: ./external_identifier.yml
 ExternalResource:
