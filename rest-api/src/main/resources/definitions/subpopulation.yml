type: object
description: |
    A subpopulation in the Bridge server is a group of people who, for the purposes of the study, must agree to a specific consent in order to participate in a study. (Some consents can be optional; these will not prevent participants from using Bridge.) For example, a study may have one consent for all participants and a further, optional consent to contribute genetic information. The user must sign the first consent, and may choose to sign the second consent; Bridge will track the status of all this and refuse data from a participant who has not signed all required consents.

    * Users are assigned to one or more subpopulations on every request;
    * Bridge verifies that the user has signed all their required consents;
    * If they have, they are given access to the system. Their session will include detailed information about their consent status;
    * If the user's consent is not complete, Bridge returns a 412 response (Precondition Not Met). The JSON in that response will include a [UserSessionInfo](#UserSessionInfo) object that contains a summary of the user's consent status.

    **Note:** filtering on Bridge is **opt-in**: if a request does not include information like a `User-Agent` header, then all subpopulations may be assumed to apply to the caller.
required:
    - guid
    - name
    - criteria
    - required
    - defaultGroup
    - version
properties:
    guid:
        type: string
        description: |
            A unique auto-generated identifier for the subpopulation. Usually a GUID (but not always). Cannot be changed after creation. Used to retrieve the published consent for this subpopulation.
    name:
        type: string
        description: The name of this subpopulation.
    description:
        type: string
        description: The description of this subpopulation.
    criteria:
        $ref: ./criteria.yml
        description: |
            Optional selection criteria that can be used to determine if a user should be assigned to this subpopulation or not. If the user does not match a subpopulation, then that subpopulation and its requirements are invisible to that user. Otherwise the user is in the subpopulation and all its consent requirements apply.
<<<<<<< HEAD
    autoSendConsentSuppressed:
        type: boolean
        default: false
        description: |
            Should the user automatically be sent (via email or SMS) a copy of the consent when they sign it?
=======
>>>>>>> bda08806
    required:
        type: boolean
        description: |
            If true, participants must sign the consent associated with this subpopulation if they are identified as a member of this subpopulation. Users will receive a 412 response from Bridge if this condition is not met.
    defaultGroup:
        type: boolean
        description: |
            If true, this is the default subpopulation created for a study, and it cannot be deleted (although it can be changed, and even made optional or hidden through the use of criteria).
    publishedConsentCreatedOn:
        type: string
        format: date-time
        description: |
            The creation date (ISO 8601 timestamp) of the version of the consent agreement for this subpopulation that is published, ie. that is presented to users for their signature. The subpopulation guid and this createdOn timestamp can be used to retrieve the consent document.
    version:
        type: integer
        format: int64
        description: | 
            The optimistic locking version of the survey. This value must be submitted as part of the next update of the model. If it does not match the value on the server, a 409 error (Conflict) will prevent the update from occurring.
    consentHTML:
        type: string
        description: |
            The URL to retrieve an HTML version of the published and active version of the consent. This can be referenced in your mobile app, web site, etc. Publishing a new consent revision will update this document.
    consentPDF:
        type: string
        description: |
            The URL to retrieve a PDF version of the published and active version of the consent. This can be referenced in your mobile app, web site, etc. Publishing a new consent revision will update this document.
    type:
        type: string
        readOnly: true
        description: "Subpopulation"<|MERGE_RESOLUTION|>--- conflicted
+++ resolved
@@ -30,14 +30,11 @@
         $ref: ./criteria.yml
         description: |
             Optional selection criteria that can be used to determine if a user should be assigned to this subpopulation or not. If the user does not match a subpopulation, then that subpopulation and its requirements are invisible to that user. Otherwise the user is in the subpopulation and all its consent requirements apply.
-<<<<<<< HEAD
     autoSendConsentSuppressed:
         type: boolean
         default: false
         description: |
             Should the user automatically be sent (via email or SMS) a copy of the consent when they sign it?
-=======
->>>>>>> bda08806
     required:
         type: boolean
         description: |
