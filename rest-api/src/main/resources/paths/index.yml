--- conflicted
+++ resolved
@@ -23,13 +23,10 @@
     $ref: ./auth/v3_auth_phone.yml
 /v3/auth/phone/signIn:
     $ref: ./auth/v3_auth_phone_signIn.yml
-<<<<<<< HEAD
 /v4/auth/signIn:
     $ref: ./auth/v4_auth_signIn.yml
-=======
 /v3/oauth/{vendorId}:
     $ref: ./oauth/v3_oauth_vendorId.yml
->>>>>>> c04588d7
 
 # Scheduled Activities
 /v3/activities:
