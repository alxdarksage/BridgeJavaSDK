<?xml version="1.0" encoding="UTF-8"?>
<project xmlns:xsi="http://www.w3.org/2001/XMLSchema-instance"
         xmlns="http://maven.apache.org/POM/4.0.0"
         xsi:schemaLocation="http://maven.apache.org/POM/4.0.0 http://maven.apache.org/xsd/maven-4.0.0.xsd">
    <parent>
        <artifactId>sdk-group</artifactId>
        <groupId>org.sagebionetworks.bridge</groupId>
<<<<<<< HEAD
        <version>0.11.4</version>
=======
        <version>0.11.6</version>
>>>>>>> 8ff80160
    </parent>
    <modelVersion>4.0.0</modelVersion>

    <!-- groupId and version are inherited from parent pom -->
    <artifactId>rest-client</artifactId>
    <packaging>jar</packaging>
    <name>REST Client</name>

    <dependencies>
        <dependency>
            <groupId>com.fatboyindustrial.gson-jodatime-serialisers</groupId>
            <artifactId>gson-jodatime-serialisers</artifactId>
            <exclusions>
                <exclusion>
                    <!-- old version which conflicted with retrofit's,
                        removing from dependency tree since this
                        declaration was "nearer" and taking precedence -->
                    <artifactId>gson</artifactId>
                    <groupId>com.google.code.gson</groupId>
                </exclusion>
            </exclusions>
        </dependency>
        <dependency>
            <groupId>org.sagebionetworks.bridge</groupId>
            <artifactId>rest-api-codegen</artifactId>
        </dependency>
        <dependency>
            <groupId>com.squareup.retrofit2</groupId>
            <artifactId>retrofit</artifactId>
        </dependency>
        <dependency>
            <groupId>org.slf4j</groupId>
            <artifactId>slf4j-api</artifactId>
        </dependency>
        <dependency>
            <groupId>org.slf4j</groupId>
            <artifactId>slf4j-simple</artifactId>
        </dependency>
        <dependency>
            <groupId>joda-time</groupId>
            <artifactId>joda-time</artifactId>
            <classifier>no-tzdb</classifier>
        </dependency>
        <dependency>
            <groupId>junit</groupId>
            <artifactId>junit</artifactId>
        </dependency>
        <dependency>
            <groupId>com.google.guava</groupId>
            <artifactId>guava</artifactId>
        </dependency>
        <dependency>
            <groupId>com.fasterxml.jackson.core</groupId>
            <artifactId>jackson-databind</artifactId>
        </dependency>
        <dependency>
            <groupId>com.fasterxml.jackson.datatype</groupId>
            <artifactId>jackson-datatype-joda</artifactId>
        </dependency>
        <dependency>
            <groupId>org.mockito</groupId>
            <artifactId>mockito-core</artifactId>
            <scope>test</scope>
        </dependency>
        <dependency>
            <groupId>org.powermock</groupId>
            <artifactId>powermock-api-mockito</artifactId>
            <version>1.6.5</version>
            <scope>test</scope>
        </dependency>
        <dependency>
            <groupId>org.powermock</groupId>
            <artifactId>powermock-module-junit4</artifactId>
            <version>1.6.5</version>
            <scope>test</scope>
        </dependency>
    </dependencies>
</project><|MERGE_RESOLUTION|>--- conflicted
+++ resolved
@@ -5,11 +5,7 @@
     <parent>
         <artifactId>sdk-group</artifactId>
         <groupId>org.sagebionetworks.bridge</groupId>
-<<<<<<< HEAD
-        <version>0.11.4</version>
-=======
         <version>0.11.6</version>
->>>>>>> 8ff80160
     </parent>
     <modelVersion>4.0.0</modelVersion>
 
