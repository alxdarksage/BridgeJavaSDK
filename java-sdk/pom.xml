<project xmlns="http://maven.apache.org/POM/4.0.0" xmlns:xsi="http://www.w3.org/2001/XMLSchema-instance"
         xsi:schemaLocation="http://maven.apache.org/POM/4.0.0 http://maven.apache.org/maven-v4_0_0.xsd">
    <modelVersion>4.0.0</modelVersion>

    <parent>
        <groupId>org.sagebionetworks.bridge</groupId>
        <artifactId>sdk-group</artifactId>
        <!-- Please use the maven versions plugin to manage this, e.g.`mvn versions:set -DnewVersion=0.8.1`-->
<<<<<<< HEAD
        <version>0.8.15</version>
=======
        <version>0.9.3</version>
>>>>>>> faaa7014
    </parent>

    <!-- groupId and version are inherited from parent pom -->
    <artifactId>java-sdk</artifactId>
    <packaging>jar</packaging>
    <name>BridgeJavaSDK</name>
    <url>https://api.sagebridge.org</url>

    <properties>
        <project.build.sourceEncoding>UTF-8</project.build.sourceEncoding>
        <surefire.version>2.18.1</surefire.version>
    </properties>

    <organization>
        <name>Sage Bionetworks</name>
        <url>https://www.sagebionetworks.org</url>
    </organization>

    <dependencies>
        <dependency>
            <groupId>junit</groupId>
            <artifactId>junit</artifactId>
        </dependency>
        <dependency>
            <groupId>org.apache.httpcomponents</groupId>
            <artifactId>httpclient</artifactId>
            <version>4.5</version>
        </dependency>
        <dependency>
            <groupId>com.fasterxml.jackson.core</groupId>
            <artifactId>jackson-databind</artifactId>
            <version>2.6.2</version>
        </dependency>
        <dependency>
            <groupId>org.apache.httpcomponents</groupId>
            <artifactId>fluent-hc</artifactId>
            <version>4.3.5</version>
        </dependency>
        <dependency>
            <groupId>commons-validator</groupId>
            <artifactId>commons-validator</artifactId>
            <version>1.4.0</version>
        </dependency>
        <dependency>
            <groupId>com.google.guava</groupId>
            <artifactId>guava</artifactId>
            <version>19.0</version>
        </dependency>
        <dependency>
            <groupId>org.apache.commons</groupId>
            <artifactId>commons-lang3</artifactId>
            <version>3.1</version>
        </dependency>
        <dependency>
            <groupId>joda-time</groupId>
            <artifactId>joda-time</artifactId>
            <version>2.4</version>
        </dependency>
        <dependency>
            <groupId>com.fasterxml.jackson.datatype</groupId>
            <artifactId>jackson-datatype-joda</artifactId>
            <version>2.6.2</version>
        </dependency>
        <dependency>
            <groupId>org.apache.maven.plugins</groupId>
            <artifactId>maven-resources-plugin</artifactId>
            <version>2.6</version>
        </dependency>
        <!-- Use logback, which requires the slf4j APIs and replaces that logging system. -->
        <dependency>
            <groupId>org.slf4j</groupId>
            <artifactId>slf4j-api</artifactId>
            <version>1.7.7</version>
        </dependency>
        <dependency>
            <groupId>ch.qos.logback</groupId>
            <artifactId>logback-classic</artifactId>
            <version>1.1.2</version>
        </dependency>
        <dependency>
            <groupId>ch.qos.logback</groupId>
            <artifactId>logback-core</artifactId>
            <version>1.1.2</version>
        </dependency>
        <dependency>
            <groupId>org.apache.httpcomponents</groupId>
            <artifactId>httpmime</artifactId>
            <version>4.3</version>
        </dependency>
        <dependency>
            <groupId>nl.jqno.equalsverifier</groupId>
            <artifactId>equalsverifier</artifactId>
            <version>1.6</version>
            <scope>test</scope>
        </dependency>
        <dependency>
            <groupId>org.mockito</groupId>
            <artifactId>mockito-core</artifactId>
            <version>1.10.19</version>
            <scope>test</scope>
        </dependency>
    </dependencies>

    <build>
        <plugins>
            <plugin>
                <groupId>org.apache.maven.plugins</groupId>
                <artifactId>maven-javadoc-plugin</artifactId>
                <version>2.9.1</version>
                <configuration>
                    <links>
                        <link>http://joda-time.sourceforge.net/apidocs/</link>
                    </links>
                    <show>public</show>
                    <excludePackageNames>
                        org.sagebionetworks.bridge.sdk.json,org.sagebionetworks.bridge.sdk.utils
                    </excludePackageNames>
                </configuration>
            </plugin>
        </plugins>
    </build>
</project><|MERGE_RESOLUTION|>--- conflicted
+++ resolved
@@ -6,11 +6,7 @@
         <groupId>org.sagebionetworks.bridge</groupId>
         <artifactId>sdk-group</artifactId>
         <!-- Please use the maven versions plugin to manage this, e.g.`mvn versions:set -DnewVersion=0.8.1`-->
-<<<<<<< HEAD
-        <version>0.8.15</version>
-=======
         <version>0.9.3</version>
->>>>>>> faaa7014
     </parent>
 
     <!-- groupId and version are inherited from parent pom -->
