--- conflicted
+++ resolved
@@ -5,11 +5,7 @@
     <groupId>org.sagebionetworks.bridge</groupId>
     <artifactId>sdk-group</artifactId>
     <!-- Please use the maven versions plugin to manage this, e.g.`mvn versions:set -DnewVersion=0.8.1`-->
-<<<<<<< HEAD
-    <version>0.16.33</version>
-=======
     <version>0.16.34</version>
->>>>>>> 8f4c35cd
     <packaging>pom</packaging>
     <url>https://api.sagebridge.org</url>
 
