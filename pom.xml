--- conflicted
+++ resolved
@@ -6,10 +6,6 @@
     <artifactId>sdk-group</artifactId>
     <!-- Please use the maven versions plugin to manage this, e.g.`mvn versions:set -DnewVersion=0.8.1`-->
     <version>0.15.3</version>
-<<<<<<< HEAD
-
-=======
->>>>>>> d87c9fba
     <packaging>pom</packaging>
     <url>https://api.sagebridge.org</url>
 
