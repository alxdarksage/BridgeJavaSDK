--- conflicted
+++ resolved
@@ -5,11 +5,7 @@
     <groupId>org.sagebionetworks.bridge</groupId>
     <artifactId>sdk-group</artifactId>
     <!-- Please use the maven versions plugin to manage this, e.g.`mvn versions:set -DnewVersion=0.8.1`-->
-<<<<<<< HEAD
-    <version>0.9.4</version>
-=======
     <version>0.10.2</version>
->>>>>>> 43632383
     <packaging>pom</packaging>
     <url>https://api.sagebridge.org</url>
  
