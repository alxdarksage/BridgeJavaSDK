# List of files ignored by git.
.classpath
.project
<<<<<<< HEAD
.settings/**
target/**
=======
.settings
target
'SDK Notes'
>>>>>>> 250882d4
<|MERGE_RESOLUTION|>--- conflicted
+++ resolved
@@ -1,11 +1,6 @@
 # List of files ignored by git.
 .classpath
 .project
-<<<<<<< HEAD
-.settings/**
-target/**
-=======
 .settings
 target
-'SDK Notes'
->>>>>>> 250882d4
+'SDK Notes'