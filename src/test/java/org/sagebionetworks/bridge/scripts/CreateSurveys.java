--- conflicted
+++ resolved
@@ -4,12 +4,8 @@
 import org.sagebionetworks.bridge.sdk.Config;
 import org.sagebionetworks.bridge.sdk.ResearcherClient;
 import org.sagebionetworks.bridge.sdk.Session;
-<<<<<<< HEAD
+import org.sagebionetworks.bridge.sdk.TestSurvey;
 import org.sagebionetworks.bridge.sdk.models.holders.GuidVersionedOnHolder;
-=======
-import org.sagebionetworks.bridge.sdk.TestSurvey;
-import org.sagebionetworks.bridge.sdk.models.GuidVersionedOnHolder;
->>>>>>> fb5d0993
 import org.sagebionetworks.bridge.sdk.models.surveys.Survey;
 
 public class CreateSurveys {
@@ -20,9 +16,9 @@
         Session session = ClientProvider.signIn(config.getAdminCredentials());
 
         ResearcherClient client = session.getResearcherClient();
-        
+
         Survey survey = new TestSurvey();
-        
+
         GuidVersionedOnHolder keys = client.createSurvey(survey);
         client.publishSurvey(keys);
     }
