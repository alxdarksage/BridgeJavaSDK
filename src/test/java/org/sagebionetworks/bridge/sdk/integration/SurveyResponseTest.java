--- conflicted
+++ resolved
@@ -85,11 +85,7 @@
         SurveyResponse surveyResponse = client.getSurveyResponse(keys.getGuid());
         assertEquals("There should be two answers.", surveyResponse.getSurveyAnswers().size(), 2);
 
-<<<<<<< HEAD
         client.deleteSurveyResponse(surveyResponse.getGuid());
-=======
-        client.deleteSurveyResponse(surveyResponse);
->>>>>>> 0012a81f
     }
 
     @Test
@@ -160,7 +156,6 @@
             }
         }
 
-<<<<<<< HEAD
         client.deleteSurveyResponse(response.getGuid());
     }
     
@@ -193,9 +188,6 @@
         } finally {
             client.deleteSurveyResponse(guid);
         }
-=======
-        client.deleteSurveyResponse(response);
->>>>>>> 0012a81f
     }
 
 }