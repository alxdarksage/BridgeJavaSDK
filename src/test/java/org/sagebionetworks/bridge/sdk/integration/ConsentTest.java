--- conflicted
+++ resolved
@@ -51,13 +51,10 @@
             // Do the same thing in reverse, setting to no sharing
             client.changeSharingScope(SharingScope.NO_SHARING);
             session.signOut();
-<<<<<<< HEAD
+
             session = ClientProvider.signIn(new SignInCredentials(Tests.TEST_KEY, testUser.getEmail(), testUser.getPassword()));
-            assertEquals(SharingScope.no_sharing, session.getSharingScope());
-=======
-            session = ClientProvider.signIn(new SignInCredentials(testUser.getEmail(), testUser.getPassword()));
             assertEquals(SharingScope.NO_SHARING, session.getSharingScope());
->>>>>>> 5ea29f44
+
             session.signOut();
         } finally {
             testUser.signOutAndDeleteUser();
