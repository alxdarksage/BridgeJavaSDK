package org.sagebionetworks.bridge.sdk.integration;

import static org.junit.Assert.assertEquals;
import static org.junit.Assert.assertFalse;
import static org.junit.Assert.assertTrue;
import static org.junit.Assert.fail;

import java.util.ArrayList;
import java.util.Iterator;
import java.util.List;
import java.util.UUID;

import org.joda.time.DateTime;
import org.junit.After;
import org.junit.Before;
import org.junit.Test;
import org.sagebionetworks.bridge.sdk.TestUserHelper;
import org.sagebionetworks.bridge.sdk.TestUserHelper.TestUser;
import org.sagebionetworks.bridge.sdk.UserClient;
<<<<<<< HEAD
import org.sagebionetworks.bridge.sdk.models.GuidVersionHolder;
import org.sagebionetworks.bridge.sdk.models.ResourceList;
import org.sagebionetworks.bridge.sdk.models.SimpleGuidVersionHolder;
=======
import org.sagebionetworks.bridge.sdk.Utilities;
import org.sagebionetworks.bridge.sdk.models.holders.IdVersionHolder;
import org.sagebionetworks.bridge.sdk.models.holders.SimpleIdVersionHolder;
>>>>>>> ef2111f9
import org.sagebionetworks.bridge.sdk.models.studies.Tracker;
import org.sagebionetworks.bridge.sdk.models.users.HealthDataRecord;

import com.fasterxml.jackson.databind.node.JsonNodeFactory;
import com.fasterxml.jackson.databind.node.ObjectNode;
import com.google.common.collect.Lists;

public class HealthDataTest {

    private Tracker tracker;
    private ObjectNode data;
    private TestUser testUser;

    @Before
    public void before() {
        testUser = TestUserHelper.createAndSignInUser(HealthDataTest.class, true);
<<<<<<< HEAD
        
        tracker = testUser.getSession().getUserClient().getAllTrackers().getItems().get(0);
=======

        tracker = testUser.getSession().getUserClient().getAllTrackers().get(0);
>>>>>>> ef2111f9

        data = JsonNodeFactory.instance.objectNode();
        data.put("systolic", 120);
        data.put("diastolic", 80);
    }

    @After
    public void after() {
        testUser.signOutAndDeleteUser();
    }

    @Test
    public void noMethodShouldSucceedIfNotSignedIn() {
        UserClient client = testUser.getSession().getUserClient();
        testUser.getSession().signOut();

        HealthDataRecord record = new HealthDataRecord(0L, "1111", DateTime.now().minusWeeks(1), DateTime.now(), data);
        List<HealthDataRecord> records = Lists.newArrayList();
        records.add(record);

        try {
            client.addHealthDataRecords(tracker, records);
            fail("If we have reached here, then we did not need to sign in to call this method => test failure.");
        } catch (Exception e) {}
        try {
            client.getHealthDataRecordsInRange(tracker, DateTime.now().minusMonths(1), DateTime.now());
            fail("If we have reached here, then we did not need to sign in to call this method => test failure.");
        } catch (Exception e) {}
        try {
            client.getHealthDataRecord(tracker, record.getGuid());
            fail("If we have reached here, then we did not need to sign in to call this method => test failure.");
        } catch (Exception e) {}
        try {
            client.updateHealthDataRecord(tracker, record);
            fail("If we have reached here, then we did not need to sign in to call this method => test failure.");
        } catch (Exception e) {}
        try {
            client.deleteHealthDataRecord(tracker, record.getGuid());
            fail("If we have reached here, then we did not need to sign in to call this method => test failure.");
        } catch (Exception e) {}
    }

    @Test
    public void canAddAndRetrieveAndDeleteRecords() {
        UserClient client = testUser.getSession().getUserClient();
        try {
            List<HealthDataRecord> records = new ArrayList<HealthDataRecord>();
            records.add(new HealthDataRecord(0L, "1111", DateTime.now().minusWeeks(1), DateTime.now(), data));
            records.add(new HealthDataRecord(1L, "2222", DateTime.now().minusWeeks(2), DateTime.now().minusWeeks(1), data));
            records.add(new HealthDataRecord(0L, "3333", DateTime.now().minusWeeks(3), DateTime.now().minusWeeks(2), data));

            List<GuidVersionHolder> holders = client.addHealthDataRecords(tracker, records).getItems();
            assertTrue("Number of holders = all records added", holders.size() == records.size());
        } finally {
            ResourceList<HealthDataRecord> records = getAllRecords(client);
            for (HealthDataRecord record : records.getItems()) {
                client.deleteHealthDataRecord(tracker, record.getGuid());
            }
            records = getAllRecords(client);
            assertEquals("All records deleted", 0, records.getTotal());
        }

    }

    @Test
    public void canGetandUpdateRecords() {
        UserClient client = testUser.getSession().getUserClient();
        try {
            // Make sure there's something in Bridge so that we can test get.
            List<HealthDataRecord> add = new ArrayList<HealthDataRecord>();
            add.add(new HealthDataRecord(0L, "5555", DateTime.now().minusWeeks(1), DateTime.now(), data));
            client.addHealthDataRecords(tracker, add);

            ResourceList<HealthDataRecord> records = client.getHealthDataRecordsInRange(tracker, DateTime.now()
                    .minusYears(30), DateTime.now());
            HealthDataRecord record = client.getHealthDataRecord(tracker, records.getItems().get(0).getGuid());
            assertTrue("retrieved record should be same as one chosen from list.", record.getGuid().equals(records.getItems().get(0).getGuid()));

            ObjectNode data2 = record.getData().deepCopy();
            data2.put("systolic", 7000);
            record.setData(data2);
            GuidVersionHolder holder = client.updateHealthDataRecord(tracker, record);
            assertTrue("record's version should be increased by 1.", holder.getVersion() == record.getVersion() + 1);
        } finally {
            ResourceList<HealthDataRecord> records = getAllRecords(client);
            for (HealthDataRecord record : records.getItems()) {
                client.deleteHealthDataRecord(tracker, record.getGuid());
            }
        }
    }

    @Test
    public void canGetHealthDataByDateRange() {
     // Time ranges used in this test, and where they overlap with the 3 test windows or not.
        //       1        1...<2
        //       2        1............3
        //       3                                                 4............6
        //       4                     3...........................4
        //       5                                                       >5.....6
        //       6                     3............................................
        //
        //                     2__________________________________________5
        //                1____________3
        //                                                         4______5

        UserClient client = testUser.getSession().getUserClient();
        try {
            // Constructing DateTime objects representing six points in time.
            DateTime time1 = DateTime.now().minusYears(5);
            DateTime time2 = DateTime.now().minusYears(4);
            DateTime time3 = DateTime.now().minusYears(3);
            DateTime time4 = DateTime.now().minusYears(2);
            DateTime time5 = DateTime.now().minusYears(1);
            DateTime time6 = DateTime.now();

            // Adding Health Data Records to BridgeServer.
            ResourceList<HealthDataRecord> records = createTestRecords(time1, time2.minusMillis(1));
            ResourceList<GuidVersionHolder> holders = client.addHealthDataRecords(tracker, records.getItems());
            GuidVersionHolder holder1 = holders.getItems().get(0);

            records = createTestRecords(time1, time3);
            holders = client.addHealthDataRecords(tracker, records.getItems());
            GuidVersionHolder holder2 = holders.getItems().get(0);

            records = createTestRecords(time4, time6);
            holders = client.addHealthDataRecords(tracker, records.getItems());
            GuidVersionHolder holder3 = holders.getItems().get(0);

            records = createTestRecords(time3, time4);
            holders = client.addHealthDataRecords(tracker, records.getItems());
            GuidVersionHolder holder4 = holders.getItems().get(0);

            records = createTestRecords(time5.plusMillis(1), time6);
            holders = client.addHealthDataRecords(tracker, records.getItems());
            GuidVersionHolder holder5 = holders.getItems().get(0);

            records = createTestRecords(time3, time6.plusMillis(1));
            holders = client.addHealthDataRecords(tracker, records.getItems());
            GuidVersionHolder holder6 = holders.getItems().get(0);

            // Retrieve Health Data Records, testing that the correct added records are retrieved.
            records = client.getHealthDataRecordsInRange(tracker, time2, time5);
<<<<<<< HEAD
            List<GuidVersionHolder> retrievedHolders = getHolders(records.getItems());
            List<GuidVersionHolder> expectedHolders = Lists.newArrayList(holder2, holder3, holder4, holder6);
            List<GuidVersionHolder> unexpectedHolders = Lists.newArrayList(holder1, holder5);
            
=======
            List<IdVersionHolder> retrievedHolders = getHolders(records);
            List<IdVersionHolder> expectedHolders = Lists.newArrayList(holder2, holder3, holder4, holder6);
            List<IdVersionHolder> unexpectedHolders = Lists.newArrayList(holder1, holder5);

>>>>>>> ef2111f9
            assertTrue("Returns records 2,3,4 and 6.", retrievedHolders.containsAll(expectedHolders));
            assertFalse("Does not return records 1 and 5.", retrievedHolders.containsAll(unexpectedHolders));

            records = client.getHealthDataRecordsInRange(tracker, time1, time3);
            retrievedHolders = getHolders(records.getItems());
            expectedHolders = Lists.newArrayList(holder1, holder2, holder4, holder6);
            unexpectedHolders = Lists.newArrayList(holder3, holder5);
            assertTrue("Returns records 1, 2, 4 and 6.", retrievedHolders.containsAll(expectedHolders));
            assertFalse("Does not return records 3 and 5.", retrievedHolders.containsAll(unexpectedHolders));

            records = client.getHealthDataRecordsInRange(tracker, time4, time5);
            retrievedHolders = getHolders(records.getItems());
            expectedHolders = Lists.newArrayList(holder3, holder4, holder6);
            unexpectedHolders = Lists.newArrayList(holder1, holder2, holder5);
            assertTrue("Returns records 3, 4 and 6.", retrievedHolders.containsAll(expectedHolders));
            assertFalse("Does not return records 1, 2 and 5.", retrievedHolders.containsAll(unexpectedHolders));
        } finally {
            ResourceList<HealthDataRecord> records = getAllRecords(client);
            for (HealthDataRecord record : records.getItems()) {
                client.deleteHealthDataRecord(tracker, record.getGuid());
            }
        }
    }

    private ResourceList<HealthDataRecord> getAllRecords(UserClient client) {
        return client.getHealthDataRecordsInRange(tracker, DateTime.now().minusYears(30), DateTime.now());
    }
<<<<<<< HEAD
    
    private ResourceList<HealthDataRecord> createTestRecords(DateTime start, DateTime end) {
=======

    private List<HealthDataRecord> createTestRecords(DateTime start, DateTime end) {
>>>>>>> ef2111f9
        assert start.isBefore(end);

        ObjectNode data = JsonNodeFactory.instance.objectNode();
        data.put("systolic", 130);
        data.put("diastolic", 70);

        String uniqueId = UUID.randomUUID().toString();
        final HealthDataRecord record = new HealthDataRecord(0L, uniqueId, start, end, data);

        return new ResourceList<HealthDataRecord>() {
            @Override public List<HealthDataRecord> getItems() {
                return Lists.newArrayList(record);
            }
            @Override public int getTotal() {
                return 1;
            }
            @Override public Iterator<HealthDataRecord> iterator() {
                return Lists.newArrayList(record).iterator();
            }
        };
    }

    private List<GuidVersionHolder> getHolders(List<HealthDataRecord> records) {
        assert records.size() > 0 : "records needs to be non-empty.";

        List<GuidVersionHolder> list = Lists.newArrayList();
        for (final HealthDataRecord record : records) {
            list.add(new SimpleGuidVersionHolder(record.getGuid(), record.getVersion()));
        }
        return list;
    }
}<|MERGE_RESOLUTION|>--- conflicted
+++ resolved
@@ -6,8 +6,10 @@
 import static org.junit.Assert.fail;
 
 import java.util.ArrayList;
+import java.util.HashSet;
 import java.util.Iterator;
 import java.util.List;
+import java.util.Set;
 import java.util.UUID;
 
 import org.joda.time.DateTime;
@@ -17,21 +19,15 @@
 import org.sagebionetworks.bridge.sdk.TestUserHelper;
 import org.sagebionetworks.bridge.sdk.TestUserHelper.TestUser;
 import org.sagebionetworks.bridge.sdk.UserClient;
-<<<<<<< HEAD
-import org.sagebionetworks.bridge.sdk.models.GuidVersionHolder;
 import org.sagebionetworks.bridge.sdk.models.ResourceList;
-import org.sagebionetworks.bridge.sdk.models.SimpleGuidVersionHolder;
-=======
-import org.sagebionetworks.bridge.sdk.Utilities;
-import org.sagebionetworks.bridge.sdk.models.holders.IdVersionHolder;
-import org.sagebionetworks.bridge.sdk.models.holders.SimpleIdVersionHolder;
->>>>>>> ef2111f9
+import org.sagebionetworks.bridge.sdk.models.holders.GuidVersionHolder;
 import org.sagebionetworks.bridge.sdk.models.studies.Tracker;
 import org.sagebionetworks.bridge.sdk.models.users.HealthDataRecord;
 
 import com.fasterxml.jackson.databind.node.JsonNodeFactory;
 import com.fasterxml.jackson.databind.node.ObjectNode;
 import com.google.common.collect.Lists;
+import com.google.common.collect.Sets;
 
 public class HealthDataTest {
 
@@ -42,13 +38,8 @@
     @Before
     public void before() {
         testUser = TestUserHelper.createAndSignInUser(HealthDataTest.class, true);
-<<<<<<< HEAD
         
         tracker = testUser.getSession().getUserClient().getAllTrackers().getItems().get(0);
-=======
-
-        tracker = testUser.getSession().getUserClient().getAllTrackers().get(0);
->>>>>>> ef2111f9
 
         data = JsonNodeFactory.instance.objectNode();
         data.put("systolic", 120);
@@ -100,8 +91,8 @@
             records.add(new HealthDataRecord(1L, "2222", DateTime.now().minusWeeks(2), DateTime.now().minusWeeks(1), data));
             records.add(new HealthDataRecord(0L, "3333", DateTime.now().minusWeeks(3), DateTime.now().minusWeeks(2), data));
 
-            List<GuidVersionHolder> holders = client.addHealthDataRecords(tracker, records).getItems();
-            assertTrue("Number of holders = all records added", holders.size() == records.size());
+            ResourceList<GuidVersionHolder> holders = client.addHealthDataRecords(tracker, records);
+            assertTrue("Number of holders = all records added", holders.getTotal() == records.size());
         } finally {
             ResourceList<HealthDataRecord> records = getAllRecords(client);
             for (HealthDataRecord record : records.getItems()) {
@@ -167,41 +158,37 @@
             // Adding Health Data Records to BridgeServer.
             ResourceList<HealthDataRecord> records = createTestRecords(time1, time2.minusMillis(1));
             ResourceList<GuidVersionHolder> holders = client.addHealthDataRecords(tracker, records.getItems());
-            GuidVersionHolder holder1 = holders.getItems().get(0);
+            GuidVersionHolder holder1 = asTestHolder(holders.getItems().get(0));
 
             records = createTestRecords(time1, time3);
             holders = client.addHealthDataRecords(tracker, records.getItems());
-            GuidVersionHolder holder2 = holders.getItems().get(0);
+            GuidVersionHolder holder2 = asTestHolder(holders.getItems().get(0));
 
             records = createTestRecords(time4, time6);
             holders = client.addHealthDataRecords(tracker, records.getItems());
-            GuidVersionHolder holder3 = holders.getItems().get(0);
+            GuidVersionHolder holder3 = asTestHolder(holders.getItems().get(0));
 
             records = createTestRecords(time3, time4);
             holders = client.addHealthDataRecords(tracker, records.getItems());
-            GuidVersionHolder holder4 = holders.getItems().get(0);
+            GuidVersionHolder holder4 = asTestHolder(holders.getItems().get(0));
 
             records = createTestRecords(time5.plusMillis(1), time6);
             holders = client.addHealthDataRecords(tracker, records.getItems());
-            GuidVersionHolder holder5 = holders.getItems().get(0);
+            GuidVersionHolder holder5 = asTestHolder(holders.getItems().get(0));
 
             records = createTestRecords(time3, time6.plusMillis(1));
             holders = client.addHealthDataRecords(tracker, records.getItems());
-            GuidVersionHolder holder6 = holders.getItems().get(0);
+            GuidVersionHolder holder6 = asTestHolder(holders.getItems().get(0));
 
             // Retrieve Health Data Records, testing that the correct added records are retrieved.
             records = client.getHealthDataRecordsInRange(tracker, time2, time5);
-<<<<<<< HEAD
             List<GuidVersionHolder> retrievedHolders = getHolders(records.getItems());
             List<GuidVersionHolder> expectedHolders = Lists.newArrayList(holder2, holder3, holder4, holder6);
             List<GuidVersionHolder> unexpectedHolders = Lists.newArrayList(holder1, holder5);
             
-=======
-            List<IdVersionHolder> retrievedHolders = getHolders(records);
-            List<IdVersionHolder> expectedHolders = Lists.newArrayList(holder2, holder3, holder4, holder6);
-            List<IdVersionHolder> unexpectedHolders = Lists.newArrayList(holder1, holder5);
-
->>>>>>> ef2111f9
+            System.out.println("retrievedHolders: " + retrievedHolders);
+            System.out.println("expectedHolders: " + expectedHolders);
+            
             assertTrue("Returns records 2,3,4 and 6.", retrievedHolders.containsAll(expectedHolders));
             assertFalse("Does not return records 1 and 5.", retrievedHolders.containsAll(unexpectedHolders));
 
@@ -229,13 +216,8 @@
     private ResourceList<HealthDataRecord> getAllRecords(UserClient client) {
         return client.getHealthDataRecordsInRange(tracker, DateTime.now().minusYears(30), DateTime.now());
     }
-<<<<<<< HEAD
     
     private ResourceList<HealthDataRecord> createTestRecords(DateTime start, DateTime end) {
-=======
-
-    private List<HealthDataRecord> createTestRecords(DateTime start, DateTime end) {
->>>>>>> ef2111f9
         assert start.isBefore(end);
 
         ObjectNode data = JsonNodeFactory.instance.objectNode();
@@ -263,8 +245,66 @@
 
         List<GuidVersionHolder> list = Lists.newArrayList();
         for (final HealthDataRecord record : records) {
-            list.add(new SimpleGuidVersionHolder(record.getGuid(), record.getVersion()));
+            list.add(new TestGuidVersionHolder(record.getGuid(), record.getVersion()));
         }
         return list;
     }
+    
+    private GuidVersionHolder asTestHolder(GuidVersionHolder holder) {
+        return new TestGuidVersionHolder(holder.getGuid(), holder.getVersion());
+    }
+            
+    private class TestGuidVersionHolder implements GuidVersionHolder {
+        private String guid;
+        private Long version;
+        public TestGuidVersionHolder(String guid, Long version) {
+            this.guid = guid;
+            this.version = version;
+        }
+        @Override public String getGuid() {
+            return guid;
+        }
+        @Override public Long getVersion() {
+            return version;
+        }
+        @Override
+        public int hashCode() {
+            final int prime = 31;
+            int result = 1;
+            result = prime * result + getOuterType().hashCode();
+            result = prime * result + ((guid == null) ? 0 : guid.hashCode());
+            result = prime * result + ((version == null) ? 0 : version.hashCode());
+            return result;
+        }
+        @Override
+        public boolean equals(Object obj) {
+            if (this == obj)
+                return true;
+            if (obj == null)
+                return false;
+            if (getClass() != obj.getClass())
+                return false;
+            TestGuidVersionHolder other = (TestGuidVersionHolder) obj;
+            if (!getOuterType().equals(other.getOuterType()))
+                return false;
+            if (guid == null) {
+                if (other.guid != null)
+                    return false;
+            } else if (!guid.equals(other.guid))
+                return false;
+            if (version == null) {
+                if (other.version != null)
+                    return false;
+            } else if (!version.equals(other.version))
+                return false;
+            return true;
+        }
+        private HealthDataTest getOuterType() {
+            return HealthDataTest.this;
+        }
+        @Override
+        public String toString() {
+            return "TestGuidVersionHolder [guid=" + guid + ", version=" + version + "]";
+        }
+    }
 }