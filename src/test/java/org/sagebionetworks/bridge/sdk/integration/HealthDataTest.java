--- conflicted
+++ resolved
@@ -17,16 +17,10 @@
 import org.sagebionetworks.bridge.sdk.TestUserHelper.TestUser;
 import org.sagebionetworks.bridge.sdk.UserClient;
 import org.sagebionetworks.bridge.sdk.Utilities;
-<<<<<<< HEAD
-import org.sagebionetworks.bridge.sdk.models.HealthDataRecord;
-import org.sagebionetworks.bridge.sdk.models.Tracker;
 import org.sagebionetworks.bridge.sdk.models.holders.IdVersionHolder;
-=======
-import org.sagebionetworks.bridge.sdk.models.IdVersionHolder;
-import org.sagebionetworks.bridge.sdk.models.SimpleIdVersionHolder;
+import org.sagebionetworks.bridge.sdk.models.holders.SimpleIdVersionHolder;
 import org.sagebionetworks.bridge.sdk.models.studies.Tracker;
 import org.sagebionetworks.bridge.sdk.models.users.HealthDataRecord;
->>>>>>> fb5d0993
 
 import com.fasterxml.jackson.databind.node.ObjectNode;
 import com.google.common.collect.Lists;
@@ -115,17 +109,10 @@
             add.add(new HealthDataRecord(0L, "5555", DateTime.now().minusWeeks(1), DateTime.now(), data));
             client.addHealthDataRecords(tracker, add);
 
-<<<<<<< HEAD
-            List<HealthDataRecord> records = client.getHealthDataRecordsInRange(
-                    tracker, DateTime.now().minusYears(30), DateTime.now());
-            HealthDataRecord record = client.getHealthDataRecord(tracker, records.get(0).getRecordId());
-            assertTrue("retrieved record should be same as one chosen from list.", record.getRecordId().equals(records.get(0).getRecordId()));
-=======
             List<HealthDataRecord> records = client.getHealthDataRecordsInRange(tracker, DateTime.now()
                     .minusYears(30), DateTime.now());
             HealthDataRecord record = client.getHealthDataRecord(tracker, records.get(0).getId());
             assertTrue("retrieved record should be same as one chosen from list.", record.getId().equals(records.get(0).getId()));
->>>>>>> fb5d0993
 
             ObjectNode data2 = record.getData().deepCopy();
             data2.put("systolic", 7000);
@@ -194,7 +181,7 @@
             List<IdVersionHolder> retrievedHolders = getHolders(records);
             List<IdVersionHolder> expectedHolders = Lists.newArrayList(holder2, holder3, holder4, holder6);
             List<IdVersionHolder> unexpectedHolders = Lists.newArrayList(holder1, holder5);
-            
+
             assertTrue("Returns records 2,3,4 and 6.", retrievedHolders.containsAll(expectedHolders));
             assertFalse("Does not return records 1 and 5.", retrievedHolders.containsAll(unexpectedHolders));
 
