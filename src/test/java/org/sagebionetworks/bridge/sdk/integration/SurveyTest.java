package org.sagebionetworks.bridge.sdk.integration;

import static org.junit.Assert.assertEquals;
import static org.junit.Assert.assertFalse;
import static org.junit.Assert.assertNotEquals;
import static org.junit.Assert.assertTrue;
import static org.junit.Assert.fail;
import static org.sagebionetworks.bridge.sdk.TestSurvey.*;

import java.util.List;

import org.junit.After;
import org.junit.Before;
import org.junit.Test;
import org.sagebionetworks.bridge.Tests;
import org.sagebionetworks.bridge.sdk.BridgeServerException;
import org.sagebionetworks.bridge.sdk.ResearcherClient;
import org.sagebionetworks.bridge.sdk.TestSurvey;
import org.sagebionetworks.bridge.sdk.TestUserHelper;
import org.sagebionetworks.bridge.sdk.TestUserHelper.TestUser;
import org.sagebionetworks.bridge.sdk.UserClient;
<<<<<<< HEAD
import org.sagebionetworks.bridge.sdk.models.holders.GuidVersionedOnHolder;
=======
import org.sagebionetworks.bridge.sdk.models.GuidVersionedOnHolder;
import org.sagebionetworks.bridge.sdk.models.surveys.Constraints;
>>>>>>> 3e44bc13
import org.sagebionetworks.bridge.sdk.models.surveys.DataType;
import org.sagebionetworks.bridge.sdk.models.surveys.Survey;
import org.sagebionetworks.bridge.sdk.models.surveys.SurveyQuestion;
import org.sagebionetworks.bridge.sdk.models.surveys.SurveyQuestionOption;
import org.sagebionetworks.bridge.sdk.models.surveys.SurveyRule;

import com.google.common.collect.Lists;

public class SurveyTest {

    private TestUser researcher;
    private TestUser user;
    private List<GuidVersionedOnHolder> keys = Lists.newArrayList();

    @Before
    public void before() {
        researcher = TestUserHelper.createAndSignInUser(SurveyTest.class, true, Tests.RESEARCHER_ROLE);
        user = TestUserHelper.createAndSignInUser(SurveyTest.class, true);
    }

    @After
    public void after() {
        ResearcherClient client = researcher.getSession().getResearcherClient();
        for (GuidVersionedOnHolder key : keys) {
            client.closeSurvey(key.getGuid(), key.getVersionedOn());
            client.deleteSurvey(key.getGuid(), key.getVersionedOn());
        }
        researcher.signOutAndDeleteUser();
        user.signOutAndDeleteUser();
    }

    @Test(expected=BridgeServerException.class)
    public void cannotSubmitAsNormalUser() {
        user.getSession().getResearcherClient().getAllVersionsOfAllSurveys();
    }
    
    
    @Test
    public void saveAndRetrieveSurvey() {
        ResearcherClient client = researcher.getSession().getResearcherClient();
        GuidVersionedOnHolder key = client.createSurvey(new TestSurvey());
        keys.add(key);
        Survey survey = client.getSurvey(key.getGuid(), key.getVersionedOn());

        List<SurveyQuestion> questions = survey.getQuestions();
        String prompt = questions.get(1).getPrompt();
        assertEquals("Prompt is correct.", "When did you last have a medical check-up?", prompt);
    }

    @Test
    public void createVersionPublish() {
        ResearcherClient client = researcher.getSession().getResearcherClient();
        
        GuidVersionedOnHolder key = client.createSurvey(new TestSurvey());
        keys.add(key);
        GuidVersionedOnHolder laterKey = client.versionSurvey(key.getGuid(), key.getVersionedOn());
        keys.add(laterKey);
        assertNotEquals("Version has been updated.", key.getVersionedOn(), laterKey.getVersionedOn());

        Survey survey = client.getSurvey(laterKey.getGuid(), laterKey.getVersionedOn());
        assertFalse("survey is not published.", survey.isPublished());

        client.publishSurvey(survey.getGuid(), survey.getVersionedOn());
        survey = client.getSurvey(survey.getGuid(), survey.getVersionedOn());
        assertTrue("survey is now published.", survey.isPublished());
    }

    @Test
    public void getAllVersionsOfASurvey() {
        ResearcherClient client = researcher.getSession().getResearcherClient();
        
        GuidVersionedOnHolder key = client.createSurvey(new TestSurvey());
        keys.add(key);
        key = client.versionSurvey(key.getGuid(), key.getVersionedOn());
        keys.add(key);
        
        int count = client.getAllVersionsOfASurvey(key.getGuid()).size();
        assertEquals("Two versions for this survey.", 2, count);
        
        client.closeSurvey(key.getGuid(), key.getVersionedOn());
    }

    @Test
    public void canGetMostRecentOrRecentlyPublishedSurvey() {
        ResearcherClient client = researcher.getSession().getResearcherClient();
        
        GuidVersionedOnHolder key = client.createSurvey(new TestSurvey());
        keys.add(key);
        key = client.versionSurvey(key.getGuid(), key.getVersionedOn());
        keys.add(key);
        key = client.versionSurvey(key.getGuid(), key.getVersionedOn());
        keys.add(key);

        GuidVersionedOnHolder key1 = client.createSurvey(new TestSurvey());
        keys.add(key1);
        key1 = client.versionSurvey(key1.getGuid(), key1.getVersionedOn());
        keys.add(key1);
        key1 = client.versionSurvey(key1.getGuid(), key1.getVersionedOn());
        keys.add(key1);

        GuidVersionedOnHolder key2 = client.createSurvey(new TestSurvey());
        keys.add(key2);
        key2 = client.versionSurvey(key2.getGuid(), key2.getVersionedOn());
        keys.add(key2);
        key2 = client.versionSurvey(key2.getGuid(), key2.getVersionedOn());
        keys.add(key2);

        List<Survey> recentSurveys = client.getRecentVersionsOfAllSurveys();
        assertTrue("Recent versions of surveys exist in recentSurveys.", containsAll(recentSurveys, key, key1, key2));

        client.publishSurvey(key.getGuid(), key.getVersionedOn());
        client.publishSurvey(key2.getGuid(), key2.getVersionedOn());
        List<Survey> publishedSurveys = client.getPublishedVersionsOfAllSurveys();
        assertTrue("Published surveys contain recently published.", containsAll(publishedSurveys, key, key2));
    }

    @Test
    public void canUpdateASurveyAndTypesAreCorrect() {
        ResearcherClient client = researcher.getSession().getResearcherClient();
        
        GuidVersionedOnHolder key = client.createSurvey(new TestSurvey());
        keys.add(key);
        Survey survey = client.getSurvey(key.getGuid(), key.getVersionedOn());
        assertEquals("Type is Survey.", survey.getClass(), Survey.class);
        
        List<SurveyQuestion> questions = survey.getQuestions();
        assertEquals("Type is SurveyQuestion.", questions.get(0).getClass(), SurveyQuestion.class);
        
        assertEquals("Type is BooleanConstraints.", DataType.BOOLEAN, getConstraints(survey, BOOLEAN_ID).getDataType());
        assertEquals("Type is DateConstraints", DataType.DATE, getConstraints(survey, DATE_ID).getDataType());
        assertEquals("Type is DateTimeConstraints", DataType.DATETIME, getConstraints(survey, DATETIME_ID).getDataType());
        assertEquals("Type is DecimalConstraints", DataType.DECIMAL, getConstraints(survey, DECIMAL_ID).getDataType());
        Constraints intCon = getConstraints(survey, INTEGER_ID);
        assertEquals("Type is IntegerConstraints", DataType.INTEGER, intCon.getDataType());
        assertEquals("Has a rule of type SurveyRule", SurveyRule.class, intCon.getRules().get(0).getClass());
        assertEquals("Type is DurationConstraints", DataType.DURATION, getConstraints(survey, DURATION_ID).getDataType());
        assertEquals("Type is TimeConstraints", DataType.TIME, getConstraints(survey, TIME_ID).getDataType());
        Constraints multiCon = getConstraints(survey, MULTIVALUE_ID);
        assertTrue("Type is MultiValueConstraints", multiCon.getAllowMultiple());
        assertEquals("Type is SurveyQuestionOption", SurveyQuestionOption.class, multiCon.getEnumeration().get(0).getClass());

        survey.setName("New name");
        client.updateSurvey(survey);
        survey = client.getSurvey(survey.getGuid(), survey.getVersionedOn());
        assertEquals("Name should have changed.", survey.getName(), "New name");
    }

    @Test(expected=BridgeServerException.class)
    public void participantCannotRetrieveUnpublishedSurvey() {
        ResearcherClient client = researcher.getSession().getResearcherClient();
        GuidVersionedOnHolder key = client.createSurvey(new TestSurvey());
        keys.add(key);
        
        UserClient userClient = user.getSession().getUserClient();
        userClient.getSurvey(key.getGuid(), key.getVersionedOn());
        fail("Should not get here.");
    }

    private Constraints getConstraints(Survey survey, String id) {
        return survey.getQuestionByIdentifier(id).getConstraints();
    }

    private boolean containsAll(List<Survey> surveys, GuidVersionedOnHolder... keys) {
        int count = 0;
        for (Survey survey : surveys) {
            for (GuidVersionedOnHolder key : keys) {
                if (survey.getGuid().equals(key.getGuid()) && survey.getVersionedOn().equals(key.getVersionedOn())) {
                    count++;
                }
            }
        }
        return count == keys.length;
    }


}<|MERGE_RESOLUTION|>--- conflicted
+++ resolved
@@ -5,7 +5,14 @@
 import static org.junit.Assert.assertNotEquals;
 import static org.junit.Assert.assertTrue;
 import static org.junit.Assert.fail;
-import static org.sagebionetworks.bridge.sdk.TestSurvey.*;
+import static org.sagebionetworks.bridge.sdk.TestSurvey.BOOLEAN_ID;
+import static org.sagebionetworks.bridge.sdk.TestSurvey.DATETIME_ID;
+import static org.sagebionetworks.bridge.sdk.TestSurvey.DATE_ID;
+import static org.sagebionetworks.bridge.sdk.TestSurvey.DECIMAL_ID;
+import static org.sagebionetworks.bridge.sdk.TestSurvey.DURATION_ID;
+import static org.sagebionetworks.bridge.sdk.TestSurvey.INTEGER_ID;
+import static org.sagebionetworks.bridge.sdk.TestSurvey.MULTIVALUE_ID;
+import static org.sagebionetworks.bridge.sdk.TestSurvey.TIME_ID;
 
 import java.util.List;
 
@@ -19,12 +26,8 @@
 import org.sagebionetworks.bridge.sdk.TestUserHelper;
 import org.sagebionetworks.bridge.sdk.TestUserHelper.TestUser;
 import org.sagebionetworks.bridge.sdk.UserClient;
-<<<<<<< HEAD
 import org.sagebionetworks.bridge.sdk.models.holders.GuidVersionedOnHolder;
-=======
-import org.sagebionetworks.bridge.sdk.models.GuidVersionedOnHolder;
 import org.sagebionetworks.bridge.sdk.models.surveys.Constraints;
->>>>>>> 3e44bc13
 import org.sagebionetworks.bridge.sdk.models.surveys.DataType;
 import org.sagebionetworks.bridge.sdk.models.surveys.Survey;
 import org.sagebionetworks.bridge.sdk.models.surveys.SurveyQuestion;
@@ -60,8 +63,8 @@
     public void cannotSubmitAsNormalUser() {
         user.getSession().getResearcherClient().getAllVersionsOfAllSurveys();
     }
-    
-    
+
+
     @Test
     public void saveAndRetrieveSurvey() {
         ResearcherClient client = researcher.getSession().getResearcherClient();
@@ -77,7 +80,7 @@
     @Test
     public void createVersionPublish() {
         ResearcherClient client = researcher.getSession().getResearcherClient();
-        
+
         GuidVersionedOnHolder key = client.createSurvey(new TestSurvey());
         keys.add(key);
         GuidVersionedOnHolder laterKey = client.versionSurvey(key.getGuid(), key.getVersionedOn());
@@ -95,22 +98,22 @@
     @Test
     public void getAllVersionsOfASurvey() {
         ResearcherClient client = researcher.getSession().getResearcherClient();
-        
+
         GuidVersionedOnHolder key = client.createSurvey(new TestSurvey());
         keys.add(key);
         key = client.versionSurvey(key.getGuid(), key.getVersionedOn());
         keys.add(key);
-        
+
         int count = client.getAllVersionsOfASurvey(key.getGuid()).size();
         assertEquals("Two versions for this survey.", 2, count);
-        
+
         client.closeSurvey(key.getGuid(), key.getVersionedOn());
     }
 
     @Test
     public void canGetMostRecentOrRecentlyPublishedSurvey() {
         ResearcherClient client = researcher.getSession().getResearcherClient();
-        
+
         GuidVersionedOnHolder key = client.createSurvey(new TestSurvey());
         keys.add(key);
         key = client.versionSurvey(key.getGuid(), key.getVersionedOn());
@@ -144,15 +147,15 @@
     @Test
     public void canUpdateASurveyAndTypesAreCorrect() {
         ResearcherClient client = researcher.getSession().getResearcherClient();
-        
+
         GuidVersionedOnHolder key = client.createSurvey(new TestSurvey());
         keys.add(key);
         Survey survey = client.getSurvey(key.getGuid(), key.getVersionedOn());
         assertEquals("Type is Survey.", survey.getClass(), Survey.class);
-        
+
         List<SurveyQuestion> questions = survey.getQuestions();
         assertEquals("Type is SurveyQuestion.", questions.get(0).getClass(), SurveyQuestion.class);
-        
+
         assertEquals("Type is BooleanConstraints.", DataType.BOOLEAN, getConstraints(survey, BOOLEAN_ID).getDataType());
         assertEquals("Type is DateConstraints", DataType.DATE, getConstraints(survey, DATE_ID).getDataType());
         assertEquals("Type is DateTimeConstraints", DataType.DATETIME, getConstraints(survey, DATETIME_ID).getDataType());
@@ -177,7 +180,7 @@
         ResearcherClient client = researcher.getSession().getResearcherClient();
         GuidVersionedOnHolder key = client.createSurvey(new TestSurvey());
         keys.add(key);
-        
+
         UserClient userClient = user.getSession().getUserClient();
         userClient.getSurvey(key.getGuid(), key.getVersionedOn());
         fail("Should not get here.");
