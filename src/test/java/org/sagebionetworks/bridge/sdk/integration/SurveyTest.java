--- conflicted
+++ resolved
@@ -1,7 +1,6 @@
 package org.sagebionetworks.bridge.sdk.integration;
 
 import static org.junit.Assert.assertEquals;
-
 import static org.junit.Assert.assertFalse;
 import static org.junit.Assert.assertNotEquals;
 import static org.junit.Assert.assertNotNull;
@@ -59,21 +58,14 @@
     public void after() {
         try {
             ResearcherClient client = researcher.getSession().getResearcherClient();
-<<<<<<< HEAD
-            for (GuidCreatedOnVersionHolder key : keys) {
-                client.closeSurvey(key);
-                client.deleteSurvey(key);
-            }
-=======
             deleteAllSurveysInStudy(client);
             assertEquals("Should be no surveys.", 0, client.getAllSurveysMostRecentVersion().getTotal());
->>>>>>> 82337234
         } finally {
             researcher.signOutAndDeleteUser();
             user.signOutAndDeleteUser();
         }
     }
-    
+
     private void deleteAllSurveysInStudy(ResearcherClient client) {
         for (Survey survey : client.getAllSurveysMostRecentVersion()) {
             for (Survey version : client.getSurveyAllVersions(survey.getGuid())) {
@@ -121,7 +113,7 @@
 
         GuidCreatedOnVersionHolder key = client.createSurvey(new TestSurvey());
         key = client.versionSurvey(key);
-        
+
         int count = client.getSurveyAllVersions(key.getGuid()).getTotal();
         assertEquals("Two versions for this survey.", 2, count);
 
@@ -143,7 +135,7 @@
         GuidCreatedOnVersionHolder key2 = client.createSurvey(new TestSurvey());
         key2 = client.versionSurvey(key2);
         key2 = client.versionSurvey(key2);
-        
+
         ResourceList<Survey> recentSurveys = client.getAllSurveysMostRecentVersion();
         assertTrue("Recent versions of surveys exist in recentSurveys.", containsAll(recentSurveys.getItems(), key, key1, key2));
 
@@ -232,38 +224,38 @@
     public void canGetMostRecentlyPublishedSurveyWithoutTimestamp() {
         ResearcherClient client = researcher.getSession().getResearcherClient();
         TestSurvey survey = new TestSurvey();
-        
+
         GuidCreatedOnVersionHolder key = client.createSurvey(survey);
-        
+
         GuidCreatedOnVersionHolder key1 = client.versionSurvey(key);
         GuidCreatedOnVersionHolder key2 = client.versionSurvey(key1);
         client.publishSurvey(key2);
         client.versionSurvey(key2);
-        
+
         Survey found = client.getSurveyMostRecentlyPublishedVersion(key2.getGuid());
         assertEquals("This returns the right version", key2.getCreatedOn(), found.getCreatedOn());
         assertNotEquals("And these are really different versions", key.getCreatedOn(), found.getCreatedOn());
     }
-    
+
     @Test
     public void canCallMultiOperationMethodToMakeSurveyUpdate() {
         ResearcherClient client = researcher.getSession().getResearcherClient();
         TestSurvey survey = new TestSurvey();
-        
+
         GuidCreatedOnVersionHolder keys = client.createSurvey(survey);
-        
+
         Survey existingSurvey = client.getSurvey(keys);
         existingSurvey.setName("This is an update test");
-        
+
         client.versionUpdateAndPublishSurvey(existingSurvey, true);
-        
+
         ResourceList<Survey> allVersions = client.getSurveyAllVersions(keys.getGuid());
-        
+
         assertEquals("There are now two versions", 2, allVersions.getTotal());
         assertEquals("The latest has a new title", "This is an update test", allVersions.get(0).getName());
-        
-    }
-    
+
+    }
+
     private Constraints getConstraints(Survey survey, String id) {
         return survey.getQuestionByIdentifier(id).getConstraints();
     }
