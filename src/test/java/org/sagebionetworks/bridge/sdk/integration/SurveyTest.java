package org.sagebionetworks.bridge.sdk.integration;

import static org.junit.Assert.assertEquals;

import static org.junit.Assert.assertFalse;
import static org.junit.Assert.assertNotEquals;
import static org.junit.Assert.assertNotNull;
import static org.junit.Assert.assertTrue;
import static org.junit.Assert.fail;
import static org.sagebionetworks.bridge.sdk.TestSurvey.BOOLEAN_ID;
import static org.sagebionetworks.bridge.sdk.TestSurvey.DATETIME_ID;
import static org.sagebionetworks.bridge.sdk.TestSurvey.DATE_ID;
import static org.sagebionetworks.bridge.sdk.TestSurvey.DECIMAL_ID;
import static org.sagebionetworks.bridge.sdk.TestSurvey.DURATION_ID;
import static org.sagebionetworks.bridge.sdk.TestSurvey.INTEGER_ID;
import static org.sagebionetworks.bridge.sdk.TestSurvey.MULTIVALUE_ID;
import static org.sagebionetworks.bridge.sdk.TestSurvey.TIME_ID;

import java.util.List;

import org.joda.time.DateTime;
import org.joda.time.DateTimeZone;
import org.junit.After;
import org.junit.Before;
import org.junit.Test;
import org.sagebionetworks.bridge.Tests;
import org.sagebionetworks.bridge.sdk.BridgeServerException;
import org.sagebionetworks.bridge.sdk.ResearcherClient;
import org.sagebionetworks.bridge.sdk.TestSurvey;
import org.sagebionetworks.bridge.sdk.TestUserHelper;
import org.sagebionetworks.bridge.sdk.TestUserHelper.TestUser;
import org.sagebionetworks.bridge.sdk.UserClient;
import org.sagebionetworks.bridge.sdk.models.holders.GuidVersionedOnHolder;
import org.sagebionetworks.bridge.sdk.models.surveys.Constraints;
import org.sagebionetworks.bridge.sdk.models.surveys.DataType;
import org.sagebionetworks.bridge.sdk.models.surveys.DateTimeConstraints;
import org.sagebionetworks.bridge.sdk.models.surveys.Survey;
import org.sagebionetworks.bridge.sdk.models.surveys.SurveyQuestion;
import org.sagebionetworks.bridge.sdk.models.surveys.SurveyQuestionOption;
import org.sagebionetworks.bridge.sdk.models.surveys.SurveyRule;

import com.google.common.collect.Lists;

public class SurveyTest {
    
    private TestUser researcher;
    private TestUser user;
    private List<GuidVersionedOnHolder> keys = Lists.newArrayList();

    @Before
    public void before() {
        researcher = TestUserHelper.createAndSignInUser(SurveyTest.class, true, Tests.RESEARCHER_ROLE);
        user = TestUserHelper.createAndSignInUser(SurveyTest.class, true);
    }

    @After
    public void after() {
        ResearcherClient client = researcher.getSession().getResearcherClient();
        for (GuidVersionedOnHolder key : keys) {
            client.closeSurvey(key);
            client.deleteSurvey(key);
        }
        researcher.signOutAndDeleteUser();
        user.signOutAndDeleteUser();
    }

    @Test(expected=BridgeServerException.class)
    public void cannotSubmitAsNormalUser() {
        user.getSession().getResearcherClient().getAllVersionsOfAllSurveys();
    }
<<<<<<< HEAD


=======
    
>>>>>>> e271f8a2
    @Test
    public void saveAndRetrieveSurvey() {
        ResearcherClient client = researcher.getSession().getResearcherClient();
        GuidVersionedOnHolder key = client.createSurvey(new TestSurvey());
        keys.add(key);
        Survey survey = client.getSurvey(key);

        List<SurveyQuestion> questions = survey.getQuestions();
        String prompt = questions.get(1).getPrompt();
        assertEquals("Prompt is correct.", "When did you last have a medical check-up?", prompt);
    }

    @Test
    public void createVersionPublish() {
        ResearcherClient client = researcher.getSession().getResearcherClient();

        GuidVersionedOnHolder key = client.createSurvey(new TestSurvey());
        keys.add(key);
        GuidVersionedOnHolder laterKey = client.versionSurvey(key);
        keys.add(laterKey);
        assertNotEquals("Version has been updated.", key.getVersionedOn(), laterKey.getVersionedOn());

        Survey survey = client.getSurvey(laterKey.getGuid(), laterKey.getVersionedOn());
        assertFalse("survey is not published.", survey.isPublished());

        client.publishSurvey(survey);
        survey = client.getSurvey(survey.getGuid(), survey.getVersionedOn());
        assertTrue("survey is now published.", survey.isPublished());
    }

    @Test
    public void getAllVersionsOfASurvey() {
        ResearcherClient client = researcher.getSession().getResearcherClient();

        GuidVersionedOnHolder key = client.createSurvey(new TestSurvey());
        keys.add(key);
        key = client.versionSurvey(key);
        keys.add(key);

        int count = client.getAllVersionsOfASurvey(key.getGuid()).size();
        assertEquals("Two versions for this survey.", 2, count);

        client.closeSurvey(key);
    }

    @Test
    public void canGetMostRecentOrRecentlyPublishedSurvey() {
        ResearcherClient client = researcher.getSession().getResearcherClient();

        GuidVersionedOnHolder key = client.createSurvey(new TestSurvey());
        keys.add(key);
        key = client.versionSurvey(key);
        keys.add(key);
        key = client.versionSurvey(key);
        keys.add(key);

        GuidVersionedOnHolder key1 = client.createSurvey(new TestSurvey());
        keys.add(key1);
        key1 = client.versionSurvey(key1);
        keys.add(key1);
        key1 = client.versionSurvey(key1);
        keys.add(key1);

        GuidVersionedOnHolder key2 = client.createSurvey(new TestSurvey());
        keys.add(key2);
        key2 = client.versionSurvey(key2);
        keys.add(key2);
        key2 = client.versionSurvey(key2);
        keys.add(key2);

        List<Survey> recentSurveys = client.getRecentVersionsOfAllSurveys();
        assertTrue("Recent versions of surveys exist in recentSurveys.", containsAll(recentSurveys, key, key1, key2));

        client.publishSurvey(key);
        client.publishSurvey(key2);
        List<Survey> publishedSurveys = client.getPublishedVersionsOfAllSurveys();
        assertTrue("Published surveys contain recently published.", containsAll(publishedSurveys, key, key2));
    }

    @Test
    public void canUpdateASurveyAndTypesAreCorrect() {
        ResearcherClient client = researcher.getSession().getResearcherClient();

        GuidVersionedOnHolder key = client.createSurvey(new TestSurvey());
        keys.add(key);
        Survey survey = client.getSurvey(key.getGuid(), key.getVersionedOn());
        assertEquals("Type is Survey.", survey.getClass(), Survey.class);

        List<SurveyQuestion> questions = survey.getQuestions();
        assertEquals("Type is SurveyQuestion.", questions.get(0).getClass(), SurveyQuestion.class);

        assertEquals("Type is BooleanConstraints.", DataType.BOOLEAN, getConstraints(survey, BOOLEAN_ID).getDataType());
        assertEquals("Type is DateConstraints", DataType.DATE, getConstraints(survey, DATE_ID).getDataType());
        assertEquals("Type is DateTimeConstraints", DataType.DATETIME, getConstraints(survey, DATETIME_ID).getDataType());
        assertEquals("Type is DecimalConstraints", DataType.DECIMAL, getConstraints(survey, DECIMAL_ID).getDataType());
        Constraints intCon = getConstraints(survey, INTEGER_ID);
        assertEquals("Type is IntegerConstraints", DataType.INTEGER, intCon.getDataType());
        assertEquals("Has a rule of type SurveyRule", SurveyRule.class, intCon.getRules().get(0).getClass());
        assertEquals("Type is DurationConstraints", DataType.DURATION, getConstraints(survey, DURATION_ID).getDataType());
        assertEquals("Type is TimeConstraints", DataType.TIME, getConstraints(survey, TIME_ID).getDataType());
        Constraints multiCon = getConstraints(survey, MULTIVALUE_ID);
        assertTrue("Type is MultiValueConstraints", multiCon.getAllowMultiple());
        assertEquals("Type is SurveyQuestionOption", SurveyQuestionOption.class, multiCon.getEnumeration().get(0).getClass());
        
        survey.setName("New name");
        client.updateSurvey(survey);
        survey = client.getSurvey(survey.getGuid(), survey.getVersionedOn());
        assertEquals("Name should have changed.", survey.getName(), "New name");
    }

    @Test
    public void dateBasedConstraintsPersistedCorrectly() {
        ResearcherClient client = researcher.getSession().getResearcherClient();
        
        GuidVersionedOnHolder key = client.createSurvey(new TestSurvey());
        Survey survey = client.getSurvey(key);
        
        DateTimeConstraints dateCon = (DateTimeConstraints)getConstraints(survey, DATETIME_ID);
        DateTime earliest = dateCon.getEarliestValue();
        DateTime latest = dateCon.getLatestValue();
        assertNotNull("Earliest has been set", earliest);
        assertEquals("Date is correct", DateTime.parse("2000-01-01").withZone(DateTimeZone.UTC), earliest);
        assertNotNull("Latest has been set", latest);
        assertEquals("Date is correct", DateTime.parse("2020-12-31").withZone(DateTimeZone.UTC), latest);
    }
    
    @Test(expected=BridgeServerException.class)
    public void participantCannotRetrieveUnpublishedSurvey() {
        ResearcherClient client = researcher.getSession().getResearcherClient();
        GuidVersionedOnHolder key = client.createSurvey(new TestSurvey());
        keys.add(key);

        UserClient userClient = user.getSession().getUserClient();
        userClient.getSurvey(key);
        fail("Should not get here.");
    }

    private Constraints getConstraints(Survey survey, String id) {
        return survey.getQuestionByIdentifier(id).getConstraints();
    }

    private boolean containsAll(List<Survey> surveys, GuidVersionedOnHolder... keys) {
        int count = 0;
        for (Survey survey : surveys) {
            for (GuidVersionedOnHolder key : keys) {
                if (survey.getGuid().equals(key.getGuid()) && survey.getVersionedOn().equals(key.getVersionedOn())) {
                    count++;
                }
            }
        }
        return count == keys.length;
    }
}<|MERGE_RESOLUTION|>--- conflicted
+++ resolved
@@ -1,7 +1,6 @@
 package org.sagebionetworks.bridge.sdk.integration;
 
 import static org.junit.Assert.assertEquals;
-
 import static org.junit.Assert.assertFalse;
 import static org.junit.Assert.assertNotEquals;
 import static org.junit.Assert.assertNotNull;
@@ -42,7 +41,7 @@
 import com.google.common.collect.Lists;
 
 public class SurveyTest {
-    
+
     private TestUser researcher;
     private TestUser user;
     private List<GuidVersionedOnHolder> keys = Lists.newArrayList();
@@ -68,12 +67,7 @@
     public void cannotSubmitAsNormalUser() {
         user.getSession().getResearcherClient().getAllVersionsOfAllSurveys();
     }
-<<<<<<< HEAD
-
-
-=======
-    
->>>>>>> e271f8a2
+
     @Test
     public void saveAndRetrieveSurvey() {
         ResearcherClient client = researcher.getSession().getResearcherClient();
@@ -177,7 +171,7 @@
         Constraints multiCon = getConstraints(survey, MULTIVALUE_ID);
         assertTrue("Type is MultiValueConstraints", multiCon.getAllowMultiple());
         assertEquals("Type is SurveyQuestionOption", SurveyQuestionOption.class, multiCon.getEnumeration().get(0).getClass());
-        
+
         survey.setName("New name");
         client.updateSurvey(survey);
         survey = client.getSurvey(survey.getGuid(), survey.getVersionedOn());
@@ -187,10 +181,10 @@
     @Test
     public void dateBasedConstraintsPersistedCorrectly() {
         ResearcherClient client = researcher.getSession().getResearcherClient();
-        
+
         GuidVersionedOnHolder key = client.createSurvey(new TestSurvey());
         Survey survey = client.getSurvey(key);
-        
+
         DateTimeConstraints dateCon = (DateTimeConstraints)getConstraints(survey, DATETIME_ID);
         DateTime earliest = dateCon.getEarliestValue();
         DateTime latest = dateCon.getLatestValue();
@@ -199,7 +193,7 @@
         assertNotNull("Latest has been set", latest);
         assertEquals("Date is correct", DateTime.parse("2020-12-31").withZone(DateTimeZone.UTC), latest);
     }
-    
+
     @Test(expected=BridgeServerException.class)
     public void participantCannotRetrieveUnpublishedSurvey() {
         ResearcherClient client = researcher.getSession().getResearcherClient();
