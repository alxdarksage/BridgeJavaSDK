package org.sagebionetworks.bridge.sdk.integration;

import static org.junit.Assert.assertEquals;
import static org.junit.Assert.assertFalse;
import static org.junit.Assert.assertNotEquals;
import static org.junit.Assert.assertNotNull;
import static org.junit.Assert.assertNull;
import static org.junit.Assert.assertTrue;
import static org.junit.Assert.fail;
import static org.sagebionetworks.bridge.sdk.TestSurvey.BOOLEAN_ID;
import static org.sagebionetworks.bridge.sdk.TestSurvey.DATETIME_ID;
import static org.sagebionetworks.bridge.sdk.TestSurvey.DATE_ID;
import static org.sagebionetworks.bridge.sdk.TestSurvey.DECIMAL_ID;
import static org.sagebionetworks.bridge.sdk.TestSurvey.DURATION_ID;
import static org.sagebionetworks.bridge.sdk.TestSurvey.INTEGER_ID;
import static org.sagebionetworks.bridge.sdk.TestSurvey.MULTIVALUE_ID;
import static org.sagebionetworks.bridge.sdk.TestSurvey.TIME_ID;

import java.util.List;

import org.joda.time.DateTime;
import org.joda.time.DateTimeZone;
import org.junit.After;
import org.junit.Before;
import org.junit.Test;
import org.sagebionetworks.bridge.sdk.DeveloperClient;
import org.sagebionetworks.bridge.sdk.Roles;
import org.sagebionetworks.bridge.sdk.TestSurvey;
import org.sagebionetworks.bridge.sdk.TestUserHelper;
import org.sagebionetworks.bridge.sdk.TestUserHelper.TestUser;
import org.sagebionetworks.bridge.sdk.UserClient;
import org.sagebionetworks.bridge.sdk.exceptions.PublishedSurveyException;
import org.sagebionetworks.bridge.sdk.exceptions.UnauthorizedException;
import org.sagebionetworks.bridge.sdk.models.ResourceList;
import org.sagebionetworks.bridge.sdk.models.holders.GuidCreatedOnVersionHolder;
import org.sagebionetworks.bridge.sdk.models.surveys.Constraints;
import org.sagebionetworks.bridge.sdk.models.surveys.DataType;
import org.sagebionetworks.bridge.sdk.models.surveys.DateTimeConstraints;
import org.sagebionetworks.bridge.sdk.models.surveys.Image;
import org.sagebionetworks.bridge.sdk.models.surveys.StringConstraints;
import org.sagebionetworks.bridge.sdk.models.surveys.Survey;
import org.sagebionetworks.bridge.sdk.models.surveys.SurveyElement;
import org.sagebionetworks.bridge.sdk.models.surveys.SurveyInfoScreen;
import org.sagebionetworks.bridge.sdk.models.surveys.SurveyQuestion;
import org.sagebionetworks.bridge.sdk.models.surveys.SurveyQuestionOption;
import org.sagebionetworks.bridge.sdk.models.surveys.SurveyRule;
import org.sagebionetworks.bridge.sdk.models.surveys.UiHint;

public class SurveyTest {
    
    private TestUser developer;
    private TestUser user;

    @Before
    public void before() {
        developer = TestUserHelper.createAndSignInUser(SurveyTest.class, true, Roles.DEVELOPER);
        user = TestUserHelper.createAndSignInUser(SurveyTest.class, true);
    }

    @After
    public void after() {
        try {
            user.signOutAndDeleteUser();
            DeveloperClient client = developer.getSession().getDeveloperClient();
            deleteAllSurveysInStudy(client);
            assertEquals("Should be no surveys.", 0, client.getAllSurveysMostRecent().getTotal());
        } finally {
            developer.signOutAndDeleteUser();
        }
    }

    private void deleteAllSurveysInStudy(DeveloperClient client) {
        for (Survey survey : client.getAllSurveysMostRecent()) {
            for (Survey revision : client.getSurveyAllRevisions(survey.getGuid())) {
                client.deleteSurvey(revision);
            }
        }
    }
    
    @Test(expected=UnauthorizedException.class)
    public void cannotSubmitAsNormalUser() {
        user.getSession().getDeveloperClient().getAllSurveysMostRecent();
    }

    @Test
    public void saveAndRetrieveSurvey() {
        DeveloperClient client = developer.getSession().getDeveloperClient();
        GuidCreatedOnVersionHolder key = client.createSurvey(TestSurvey.getSurvey());
        Survey survey = client.getSurvey(key);

        List<SurveyElement> questions = survey.getElements();
        String prompt = ((SurveyQuestion)questions.get(1)).getPrompt();
        assertEquals("Prompt is correct.", "When did you last have a medical check-up?", prompt);
        client.publishSurvey(key);
        
        UserClient userClient = user.getSession().getUserClient();
        survey = userClient.getSurveyMostRecentlyPublished(key.getGuid());
        // And again, correct
        questions = survey.getElements();
        prompt = ((SurveyQuestion)questions.get(1)).getPrompt();
        assertEquals("Prompt is correct.", "When did you last have a medical check-up?", prompt);
    }

    @Test
    public void createVersionPublish() {
        DeveloperClient client = developer.getSession().getDeveloperClient();

        Survey survey = TestSurvey.getSurvey();
        assertNull(survey.getGuid());
        assertNull(survey.getVersion());
        assertNull(survey.getCreatedOn());
        GuidCreatedOnVersionHolder key = client.createSurvey(survey);
        assertNotNull(survey.getGuid());
        assertNotNull(survey.getVersion());
        assertNotNull(survey.getCreatedOn());
        
        GuidCreatedOnVersionHolder laterKey = client.versionSurvey(key);
        assertNotEquals("Version has been updated.", key.getCreatedOn(), laterKey.getCreatedOn());

        survey = client.getSurvey(laterKey.getGuid(), laterKey.getCreatedOn());
        assertFalse("survey is not published.", survey.isPublished());

        client.publishSurvey(survey);
        survey = client.getSurvey(survey.getGuid(), survey.getCreatedOn());
        assertTrue("survey is now published.", survey.isPublished());
    }

    @Test
    public void getAllVersionsOfASurvey() {
        DeveloperClient client = developer.getSession().getDeveloperClient();

        GuidCreatedOnVersionHolder key = client.createSurvey(TestSurvey.getSurvey());
        key = client.versionSurvey(key);

        int count = client.getSurveyAllRevisions(key.getGuid()).getTotal();
        assertEquals("Two versions for this survey.", 2, count);
    }

    @Test
    public void canGetMostRecentOrRecentlyPublishedSurvey() {
        DeveloperClient client = developer.getSession().getDeveloperClient();

        GuidCreatedOnVersionHolder key = client.createSurvey(TestSurvey.getSurvey());
        key = client.versionSurvey(key);
        key = client.versionSurvey(key);

        GuidCreatedOnVersionHolder key1 = client.createSurvey(TestSurvey.getSurvey());
        key1 = client.versionSurvey(key1);
        key1 = client.versionSurvey(key1);

        GuidCreatedOnVersionHolder key2 = client.createSurvey(TestSurvey.getSurvey());
        key2 = client.versionSurvey(key2);
        key2 = client.versionSurvey(key2);

        ResourceList<Survey> recentSurveys = client.getAllSurveysMostRecent();
        assertTrue("Recent versions of surveys exist in recentSurveys.", containsAll(recentSurveys.getItems(), key, key1, key2));

        client.publishSurvey(key);
        client.publishSurvey(key2);
        ResourceList<Survey> publishedSurveys = client.getAllSurveysMostRecent();
        assertTrue("Published surveys contain recently published.", containsAll(publishedSurveys.getItems(), key, key2));
    }

    @Test
    public void canUpdateASurveyAndTypesAreCorrect() {
        DeveloperClient client = developer.getSession().getDeveloperClient();

        GuidCreatedOnVersionHolder key = client.createSurvey(TestSurvey.getSurvey());
        Survey survey = client.getSurvey(key.getGuid(), key.getCreatedOn());
        assertEquals("Type is Survey.", survey.getClass(), Survey.class);

        List<SurveyElement> questions = survey.getElements();
        assertEquals("Type is SurveyQuestion.", questions.get(0).getClass(), SurveyQuestion.class);

        assertEquals("Type is BooleanConstraints.", DataType.BOOLEAN, getConstraints(survey, BOOLEAN_ID).getDataType());
        assertEquals("Type is DateConstraints", DataType.DATE, getConstraints(survey, DATE_ID).getDataType());
        assertEquals("Type is DateTimeConstraints", DataType.DATETIME, getConstraints(survey, DATETIME_ID).getDataType());
        assertEquals("Type is DecimalConstraints", DataType.DECIMAL, getConstraints(survey, DECIMAL_ID).getDataType());
        Constraints intCon = getConstraints(survey, INTEGER_ID);
        assertEquals("Type is IntegerConstraints", DataType.INTEGER, intCon.getDataType());
        assertEquals("Has a rule of type SurveyRule", SurveyRule.class, intCon.getRules().get(0).getClass());
        assertEquals("Type is DurationConstraints", DataType.DURATION, getConstraints(survey, DURATION_ID).getDataType());
        assertEquals("Type is TimeConstraints", DataType.TIME, getConstraints(survey, TIME_ID).getDataType());
        Constraints multiCon = getConstraints(survey, MULTIVALUE_ID);
        assertTrue("Type is MultiValueConstraints", multiCon.getAllowMultiple());
        assertEquals("Type is SurveyQuestionOption", SurveyQuestionOption.class, multiCon.getEnumeration().get(0).getClass());

        survey.setName("New name");
        GuidCreatedOnVersionHolder holder = client.updateSurvey(survey);
        // These should be updated.
        assertEquals(holder.getVersion(), survey.getVersion());
        
        survey = client.getSurvey(survey.getGuid(), survey.getCreatedOn());
        assertEquals("Name should have changed.", survey.getName(), "New name");
    }

    @Test
    public void dateBasedConstraintsPersistedCorrectly() {
        DeveloperClient client = developer.getSession().getDeveloperClient();

        GuidCreatedOnVersionHolder key = client.createSurvey(TestSurvey.getSurvey());
        Survey survey = client.getSurvey(key);

        DateTimeConstraints dateCon = (DateTimeConstraints)getConstraints(survey, DATETIME_ID);
        DateTime earliest = dateCon.getEarliestValue();
        DateTime latest = dateCon.getLatestValue();
        assertNotNull("Earliest has been set", earliest);
        assertEquals("Date is correct", DateTime.parse("2000-01-01").withZone(DateTimeZone.UTC), earliest);
        assertNotNull("Latest has been set", latest);
        assertEquals("Date is correct", DateTime.parse("2020-12-31").withZone(DateTimeZone.UTC), latest);
    }

    @Test
    public void researcherCannotUpdatePublishedSurvey() {
<<<<<<< HEAD
        DeveloperClient client = developer.getSession().getDeveloperClient();
        GuidCreatedOnVersionHolder key = client.createSurvey(TestSurvey.getSurvey());
        client.publishSurvey(key);
=======
        ResearcherClient client = researcher.getSession().getResearcherClient();
        
        Survey survey = TestSurvey.getSurvey();
        GuidCreatedOnVersionHolder keys = client.createSurvey(survey);
        keys = client.publishSurvey(keys);
        survey.setGuidCreatedOnVersionHolder(keys);
        
        survey.setName("This is a new name");
>>>>>>> e4206730

        try {
            client.updateSurvey(survey);
            fail("attempting to update a published survey should throw an exception.");
        } catch(PublishedSurveyException e) {
            assertEquals("PublishedSurveyException holds same guid as key used to delete Survey.",
                    keys.getGuid(), e.getGuid());

            // Need to getMillis because DateTimes aren't treated as equal if they exist in different time zones.
            assertEquals("PublishedSurveyException holds same createdOn as key used to delete Survey.",
                    keys.getCreatedOn().getMillis(), e.getCreatedOn().getMillis());
        }
    }

    @Test
    public void canGetMostRecentlyPublishedSurveyWithoutTimestamp() {
        DeveloperClient client = developer.getSession().getDeveloperClient();
        Survey survey = TestSurvey.getSurvey();

        GuidCreatedOnVersionHolder key = client.createSurvey(survey);

        GuidCreatedOnVersionHolder key1 = client.versionSurvey(key);
        GuidCreatedOnVersionHolder key2 = client.versionSurvey(key1);
        client.publishSurvey(key2);
        client.versionSurvey(key2);

        Survey found = client.getSurveyMostRecentlyPublished(key2.getGuid());
        assertEquals("This returns the right version", key2.getCreatedOn(), found.getCreatedOn());
        assertNotEquals("And these are really different versions", key.getCreatedOn(), found.getCreatedOn());
    }

    @Test
    public void canCallMultiOperationMethodToMakeSurveyUpdate() {
        DeveloperClient client = developer.getSession().getDeveloperClient();
        Survey survey = TestSurvey.getSurvey();

        GuidCreatedOnVersionHolder keys = client.createSurvey(survey);

        Survey existingSurvey = client.getSurvey(keys);
        existingSurvey.setName("This is an update test");

        GuidCreatedOnVersionHolder holder = client.versionUpdateAndPublishSurvey(existingSurvey, true);

        ResourceList<Survey> allRevisions = client.getSurveyAllRevisions(keys.getGuid());
        assertEquals("There are now two versions", 2, allRevisions.getTotal());

        Survey mostRecent = client.getSurveyMostRecentlyPublished(existingSurvey.getGuid());
        assertEquals(mostRecent.getGuid(), holder.getGuid());
        assertEquals(mostRecent.getCreatedOn(), holder.getCreatedOn());
        assertEquals(mostRecent.getVersion(), holder.getVersion());
        assertEquals("The latest has a new title", "This is an update test", allRevisions.get(0).getName());
    }
    
    @Test
    public void canRetrieveSurveyByIdentifier() {
        DeveloperClient client = developer.getSession().getDeveloperClient();
        
        Survey survey = TestSurvey.getSurvey();
        GuidCreatedOnVersionHolder keys = client.createSurvey(survey);
        client.publishSurvey(keys);
        
        client.getSurveyMostRecentlyPublishedByIdentifier(survey.getIdentifier());
    }
    
    @Test
    public void canSaveAndRetrieveInfoScreen() {
        DeveloperClient client = developer.getSession().getDeveloperClient();
        
        Survey survey = new Survey();
        survey.setIdentifier("test-survey");
        survey.setName("Test study");
        
        SurveyInfoScreen screen = new SurveyInfoScreen();
        screen.setIdentifier("foo");
        screen.setTitle("Title");
        screen.setPrompt("Prompt");
        screen.setPromptDetail("Prompt detail");
        Image image = new Image("https://pbs.twimg.com/profile_images/1642204340/ReferencePear_400x400.PNG", 400, 400);
        screen.setImage(image);
        survey.getElements().add(screen);
        
        // Add a question too just to verify that's okay
        SurveyQuestion question = new SurveyQuestion();
        question.setIdentifier("bar");
        question.setPrompt("Prompt");
        question.setFireEvent(true);
        question.setUiHint(UiHint.TEXTFIELD);
        question.setConstraints(new StringConstraints());
        survey.getElements().add(question);
        
        GuidCreatedOnVersionHolder keys = client.createSurvey(survey);
        
        Survey newSurvey = client.getSurvey(keys);
        assertEquals(2, newSurvey.getElements().size());
        
        SurveyInfoScreen newScreen = (SurveyInfoScreen)newSurvey.getElements().get(0);
        
        assertEquals(SurveyInfoScreen.class, newScreen.getClass());
        assertNotNull(newScreen.getGuid());
        assertEquals("foo", newScreen.getIdentifier());
        assertEquals("Title", newScreen.getTitle());
        assertEquals("Prompt", newScreen.getPrompt());
        assertEquals("Prompt detail", newScreen.getPromptDetail());
        assertEquals("https://pbs.twimg.com/profile_images/1642204340/ReferencePear_400x400.PNG", newScreen.getImage().getSource());
        assertEquals(400, newScreen.getImage().getWidth());
        assertEquals(400, newScreen.getImage().getHeight());
        
        SurveyQuestion newQuestion = (SurveyQuestion)newSurvey.getElements().get(1);
        assertEquals(SurveyQuestion.class, newQuestion.getClass());
        assertNotNull(newQuestion.getGuid());
        assertEquals("bar", newQuestion.getIdentifier());
        assertEquals("Prompt", newQuestion.getPrompt());
        assertEquals(true, newQuestion.getFireEvent());
        assertEquals(UiHint.TEXTFIELD, newQuestion.getUIHint());
    }

    private Constraints getConstraints(Survey survey, String id) {
        return ((SurveyQuestion)survey.getElementByIdentifier(id)).getConstraints();
    }

    private boolean containsAll(List<Survey> surveys, GuidCreatedOnVersionHolder... keys) {
        int count = 0;
        for (Survey survey : surveys) {
            for (GuidCreatedOnVersionHolder key : keys) {
                if (survey.getGuid().equals(key.getGuid()) && survey.getCreatedOn().equals(key.getCreatedOn())) {
                    count++;
                }
            }
        }
        return count == keys.length;
    }
}<|MERGE_RESOLUTION|>--- conflicted
+++ resolved
@@ -212,20 +212,13 @@
 
     @Test
     public void researcherCannotUpdatePublishedSurvey() {
-<<<<<<< HEAD
-        DeveloperClient client = developer.getSession().getDeveloperClient();
-        GuidCreatedOnVersionHolder key = client.createSurvey(TestSurvey.getSurvey());
-        client.publishSurvey(key);
-=======
-        ResearcherClient client = researcher.getSession().getResearcherClient();
-        
+        DeveloperClient client = developer.getSession().getDeveloperClient();
         Survey survey = TestSurvey.getSurvey();
         GuidCreatedOnVersionHolder keys = client.createSurvey(survey);
         keys = client.publishSurvey(keys);
         survey.setGuidCreatedOnVersionHolder(keys);
         
         survey.setName("This is a new name");
->>>>>>> e4206730
 
         try {
             client.updateSurvey(survey);
