package org.sagebionetworks.bridge.sdk;

import static org.junit.Assert.assertEquals;
import static org.junit.Assert.assertFalse;
import static org.junit.Assert.assertNotEquals;
import static org.junit.Assert.assertTrue;
import static org.junit.Assert.fail;

import java.util.List;
import java.util.UUID;

<<<<<<< HEAD
import org.joda.time.DateTime;
import org.junit.After;
import org.junit.AfterClass;
=======
import org.junit.After;
>>>>>>> a3ca446f
import org.junit.Before;
import org.junit.Ignore;
import org.junit.Test;
<<<<<<< HEAD
import org.sagebionetworks.bridge.sdk.models.GuidVersionedOnHolder;
import org.sagebionetworks.bridge.sdk.models.SignInCredentials;
import org.sagebionetworks.bridge.sdk.models.surveys.BooleanConstraints;
import org.sagebionetworks.bridge.sdk.models.surveys.DataType;
import org.sagebionetworks.bridge.sdk.models.surveys.DateConstraints;
import org.sagebionetworks.bridge.sdk.models.surveys.DateTimeConstraints;
import org.sagebionetworks.bridge.sdk.models.surveys.DecimalConstraints;
import org.sagebionetworks.bridge.sdk.models.surveys.DurationConstraints;
import org.sagebionetworks.bridge.sdk.models.surveys.Image;
import org.sagebionetworks.bridge.sdk.models.surveys.IntegerConstraints;
import org.sagebionetworks.bridge.sdk.models.surveys.MultiValueConstraints;
import org.sagebionetworks.bridge.sdk.models.surveys.StringConstraints;
=======
import org.sagebionetworks.bridge.sdk.TestUserHelper.TestUser;
>>>>>>> a3ca446f
import org.sagebionetworks.bridge.sdk.models.surveys.Survey;
import org.sagebionetworks.bridge.sdk.models.surveys.SurveyQuestion;
import org.sagebionetworks.bridge.sdk.models.surveys.SurveyQuestionOption;
import org.sagebionetworks.bridge.sdk.models.surveys.SurveyRule;
import org.sagebionetworks.bridge.sdk.models.surveys.SurveyRule.Operator;
import org.sagebionetworks.bridge.sdk.models.surveys.TimeConstraints;
import org.sagebionetworks.bridge.sdk.models.surveys.UiHint;

import com.fasterxml.jackson.databind.ObjectMapper;
import com.google.common.collect.Lists;

public class SurveyApiCallerTest {

<<<<<<< HEAD
    private static ClientProvider provider;
    private static SurveyApiCaller surveyApi;
    private static UserManagementApiCaller userManagementApi;
    private static SignInCredentials user;
    private static SignInCredentials admin;

    @BeforeClass
    public static void initialSetup() {
        provider = ClientProvider.valueOf();
        surveyApi= SurveyApiCaller.valueOf(provider);
        userManagementApi = UserManagementApiCaller.valueOf(provider);

        // create admin sign in
        String adminEmail = provider.getConfig().getAdminEmail();
        String adminPassword = provider.getConfig().getAdminPassword();
        admin = SignInCredentials.valueOf().setUsername(adminEmail).setPassword(adminPassword);

        provider.signIn(admin);

        // create user and user sign in
        String userEmail = "testtest@sagebase.org";
        String userPassword = "password";
        String username= "test";
        boolean consent = true;
        userManagementApi.createUser(userEmail, username, userPassword, consent);
        user = SignInCredentials.valueOf().setUsername(userEmail).setPassword(userPassword);
    }

    @AfterClass
    public static void finalTeardown() {
        userManagementApi.deleteUser(user.getUsername());
    }
=======
    private TestUser testUser;
    private SurveyApiCaller surveyApi;
>>>>>>> a3ca446f

    @Before
    public void before() {
        testUser = TestUserHelper.createAndSignInUser(SurveyApiCallerTest.class, true, "teststudy_researcher");
        
        surveyApi = SurveyApiCaller.valueOf(testUser.getSession());
        List<Survey> surveys = surveyApi.getAllVersionsOfAllSurveys();
        for (Survey survey : surveys) {
            surveyApi.closeSurvey(survey.getGuid(), survey.getVersionedOn());
        }
    }
    
    @After
    public void after() {
        testUser.signOutAndDeleteUser();
    }

    @After
    public void after() {
        provider.signOut();
        provider.signIn(admin);
    }

    @Test
    @Ignore
    public void cannotSubmitAsNormalUser() {
        provider.signOut();
        provider.signIn(user);
        try {
            surveyApi.getAllVersionsOfAllSurveys();
        } catch (Throwable t) {
            assertEquals(t.getClass(), BridgeServerException.class);
        }
    }

    @Test
    public void saveAndRetrieveSurvey() {
        GuidVersionedOnHolder key = surveyApi.createNewSurvey(new TestSurvey().getSurvey());
        Survey survey = surveyApi.getSurveyForResearcher(key.getGuid(), key.getVersionedOn());

        List<SurveyQuestion> questions = survey.getQuestions();
        String prompt = questions.get(1).getPrompt();
        assertEquals("Prompt is correct.", "When did you last have a medical check-up?", prompt);
    }

    @Test
    public void createVersionPublish() {
        GuidVersionedOnHolder key = surveyApi.createNewSurvey(new TestSurvey().getSurvey());
        GuidVersionedOnHolder laterKey = surveyApi.createNewVersionForSurvey(key.getGuid(), key.getVersionedOn());
        assertNotEquals("Version has been updated.", key.getVersionedOn(), laterKey.getVersionedOn());

        Survey survey = surveyApi.getSurveyForResearcher(laterKey.getGuid(), laterKey.getVersionedOn());
        assertFalse("survey is not published.", survey.isPublished());

        surveyApi.publishSurvey(survey.getGuid(), survey.getVersionedOn());
        survey = surveyApi.getSurveyForResearcher(survey.getGuid(), survey.getVersionedOn());
        assertTrue("survey is now published.", survey.isPublished());
    }

    @Test
    public void getAllVersionsOfASurvey() {
        GuidVersionedOnHolder key = surveyApi.createNewSurvey(new TestSurvey().getSurvey());
        key = surveyApi.createNewVersionForSurvey(key.getGuid(), key.getVersionedOn());

        int count = surveyApi.getAllVersionsForSurvey(key.getGuid()).size();
        assertTrue("At least two versions for this survey.", count >= 2); // original version: checked for two. Can't
                                                                          // here, because can't delete surveys.
    }

    @Test
    public void canGetMostRecentOrRecentlyPublishedSurvey() {
        GuidVersionedOnHolder key = surveyApi.createNewSurvey(new TestSurvey().getSurvey());
        key = surveyApi.createNewVersionForSurvey(key.getGuid(), key.getVersionedOn());
        key = surveyApi.createNewVersionForSurvey(key.getGuid(), key.getVersionedOn());

        GuidVersionedOnHolder key1 = surveyApi.createNewSurvey(new TestSurvey().getSurvey());
        key1 = surveyApi.createNewVersionForSurvey(key1.getGuid(), key1.getVersionedOn());
        key1 = surveyApi.createNewVersionForSurvey(key1.getGuid(), key1.getVersionedOn());

        GuidVersionedOnHolder key2 = surveyApi.createNewSurvey(new TestSurvey().getSurvey());
        key2 = surveyApi.createNewVersionForSurvey(key2.getGuid(), key2.getVersionedOn());
        key2 = surveyApi.createNewVersionForSurvey(key2.getGuid(), key2.getVersionedOn());

        List<Survey> recentSurveys = surveyApi.getRecentVersionsOfAllSurveys();
        assertTrue("Recent versions of surveys exist in recentSurveys.", containsAll(recentSurveys, key, key1, key2));

        surveyApi.publishSurvey(key.getGuid(), key.getVersionedOn());
        surveyApi.publishSurvey(key2.getGuid(), key2.getVersionedOn());
        List<Survey> publishedSurveys = surveyApi.getPublishedVersionsOfAllSurveys();
        assertTrue("Published surveys contain recently published.", containsAll(publishedSurveys, key, key1, key2));
    }

    @Test
    public void canUpdateASurveyAndTypesAreCorrect() {
        GuidVersionedOnHolder key = surveyApi.createNewSurvey(new TestSurvey().getSurvey());
        Survey survey = surveyApi.getSurveyForResearcher(key.getGuid(), key.getVersionedOn());
        assertEquals("Type is Survey.", survey.getClass(), Survey.class);

        List<SurveyQuestion> questions = survey.getQuestions();
        assertEquals("Type is SurveyQuestion.", questions.get(0).getClass(), SurveyQuestion.class);
        assertEquals("Type is BooleanConstraints.", DataType.BOOLEAN, constraintTypeForQuestion(questions, 0));
        assertEquals("Type is DateConstraints", DataType.DATE, constraintTypeForQuestion(questions, 1));
        assertEquals("Type is DateTimeConstraints", DataType.DATETIME, constraintTypeForQuestion(questions, 2));
        assertEquals("Type is DecimalConstraints", DataType.DECIMAL, constraintTypeForQuestion(questions, 3));
        assertEquals("Type is IntegerConstraints", DataType.INTEGER, constraintTypeForQuestion(questions, 4));
        assertEquals("Type is IntegerConstraints", SurveyRule.class, questions.get(4).getConstraints().getRules()
                .get(0).getClass());
        assertEquals("Type is DurationConstraints", DataType.DURATION, constraintTypeForQuestion(questions, 5));
        assertEquals("Type is TimeConstraints", DataType.TIME, constraintTypeForQuestion(questions, 6));
        assertTrue("Type is MultiValueConstraints", questions.get(7).getConstraints().getAllowMultiple());
        assertEquals("Type is SurveyQuestionOption", SurveyQuestionOption.class, questions.get(7).getConstraints()
                .getEnumeration().get(0).getClass());

        survey.setName("New name");
        surveyApi.updateSurvey(survey);
        survey = surveyApi.getSurveyForResearcher(survey.getGuid(), survey.getVersionedOn());
        assertEquals("Name should have changed.", survey.getName(), "New name");
    }

    @Test
    public void participantCannotRetrieveUnpublishedSurvey() {
        GuidVersionedOnHolder key = surveyApi.createNewSurvey(new TestSurvey().getSurvey());

        provider.signOut();
        provider.signIn(user);
        try {
            surveyApi.getSurveyForUser(key.getGuid(), key.getVersionedOn());
            fail("Should not get here.");
        } catch (Throwable t) {
            assertEquals("Survey shouldn't be found, so call should error.", t.getClass(), BridgeServerException.class);
        }
    }

    private DataType constraintTypeForQuestion(List<SurveyQuestion> questions, int index) {
        return questions.get(index).getConstraints().getDataType();
    }

    private boolean containsAll(List<Survey> surveys, GuidVersionedOnHolder key, GuidVersionedOnHolder key1, GuidVersionedOnHolder key2) {
        int count = 0;
        for (Survey survey : surveys) {
            boolean guidsEqual = survey.getGuid().equals(key.getGuid());
            boolean guidsEqual1 = survey.getGuid().equals(key1.getGuid());
            boolean guidsEqual2 = survey.getGuid().equals(key2.getGuid());

            boolean versionsEqual = survey.getVersionedOn().equals(key.getVersionedOn());
            boolean versionsEqual1 = survey.getVersionedOn().equals(key1.getVersionedOn());
            boolean versionsEqual2 = survey.getVersionedOn().equals(key2.getVersionedOn());

            if (guidsEqual && versionsEqual) { count++; }
            if (guidsEqual1 && versionsEqual1) { count++; }
            if (guidsEqual2 && versionsEqual2) { count++; }
        }
        return count == 3;
    }

    public class TestSurvey {

        private final Survey survey;

        private SurveyQuestion multiValueQuestion = new SurveyQuestion() {
            {
                Image terrible = new Image("http://terrible.svg", 600, 300);
                Image poor = new Image("http://poor.svg", 600, 300);
                Image ok = new Image("http://ok.svg", 600, 300);
                Image good = new Image("http://good.svg", 600, 300);
                Image great = new Image("http://great.svg", 600, 300);
                MultiValueConstraints mvc = new MultiValueConstraints(DataType.INTEGER);
                List<SurveyQuestionOption> options = Lists.newArrayList(
                    new SurveyQuestionOption("Terrible", "1", terrible),
                    new SurveyQuestionOption("Poor", "2", poor),
                    new SurveyQuestionOption("OK", "3", ok),
                    new SurveyQuestionOption("Good", "4", good),
                    new SurveyQuestionOption("Great", "5", great)
                );
                mvc.setEnumeration(options);
                mvc.setAllowOther(false);
                mvc.setAllowMultiple(true);
                setConstraints(mvc);
                setPrompt("How do you feel today?");
                setIdentifier("feeling");
                setUiHint(UiHint.LIST);
                setGuid(UUID.randomUUID().toString());
            }
        };

        private SurveyQuestion stringQuestion = new SurveyQuestion() {
            {
                StringConstraints c = new StringConstraints();
                c.setMinLength(2);
                c.setMaxLength(255);
                c.setPattern("\\d{3}-\\d{3}-\\d{4}");
                setPrompt("Please enter an emergency phone number (###-###-####)?");
                setIdentifier("name");
                setUiHint(UiHint.TEXTFIELD);
                setConstraints(c);
                setGuid(UUID.randomUUID().toString());
            }
        };

        private SurveyQuestion booleanQuestion = new SurveyQuestion() {
            {
                BooleanConstraints c = new BooleanConstraints();
                setPrompt("Do you have high blood pressure?");
                setIdentifier("high_bp");
                setUiHint(UiHint.CHECKBOX);
                setConstraints(c);
                setGuid(UUID.randomUUID().toString());
            }
        };

        private SurveyQuestion dateQuestion = new SurveyQuestion() {
            {
                DateConstraints c = new DateConstraints();
                setPrompt("When did you last have a medical check-up?");
                setIdentifier("last_checkup");
                setUiHint(UiHint.DATEPICKER);
                setConstraints(c);
                setGuid(UUID.randomUUID().toString());
            }
        };

        private SurveyQuestion dateTimeQuestion = new SurveyQuestion() {
            {
                DateTimeConstraints c = new DateTimeConstraints();
                c.setAllowFuture(true);
                setPrompt("When is your next medical check-up scheduled?");
                setIdentifier("last_reading");
                setUiHint(UiHint.DATETIMEPICKER);
                setConstraints(c);
                setGuid(UUID.randomUUID().toString());
            }
        };

        private SurveyQuestion decimalQuestion = new SurveyQuestion() {
            {
                DecimalConstraints c = new DecimalConstraints();
                c.setMinValue(0.0d);
                c.setMaxValue(10.0d);
                c.setStep(0.1d);
                setPrompt("What dosage (in grams) do you take of deleuterium each day?");
                setIdentifier("deleuterium_dosage");
                setUiHint(UiHint.SLIDER);
                setConstraints(c);
                setGuid(UUID.randomUUID().toString());
            }
        };

        private SurveyQuestion durationQuestion = new SurveyQuestion() {
            {
                DurationConstraints c = new DurationConstraints();
                setPrompt("How log does your appointment take, on average?");
                setIdentifier("time_for_appt");
                setUiHint(UiHint.TIMEPICKER);
                setConstraints(c);
                setGuid(UUID.randomUUID().toString());
            }
        };

        private SurveyQuestion integerQuestion = new SurveyQuestion() {
            {
                IntegerConstraints c = new IntegerConstraints();
                c.setMinValue(0L);
                c.setMaxValue(4L);
                c.getRules().add(new SurveyRule(Operator.LE, 2, "name"));
                c.getRules().add(new SurveyRule(Operator.DE, null, "name"));

                setPrompt("How many times a day do you take your blood pressure?");
                setIdentifier("bp_x_day");
                setUiHint(UiHint.NUMBERFIELD);
                setConstraints(c);
                setGuid(UUID.randomUUID().toString());
            }
        };

        private SurveyQuestion timeQuestion = new SurveyQuestion() {
            {
                TimeConstraints c = new TimeConstraints();
                setPrompt("What times of the day do you take deleuterium?");
                setIdentifier("deleuterium_x_day");
                setUiHint(UiHint.TIMEPICKER);
                setConstraints(c);
                setGuid(UUID.randomUUID().toString());
            }
        };

        public TestSurvey() {
            String guid = null;
            String name = "General Blood Pressure Survey";
            String identifier = "bloodpressure";
            DateTime modifiedOn = null;
            DateTime versionedOn = null;
            Long version = null;
            boolean published = true;
            List<SurveyQuestion> questions = Lists.newArrayList();
            questions.add(booleanQuestion);
            questions.add(dateQuestion);
            questions.add(dateTimeQuestion);
            questions.add(decimalQuestion);
            questions.add(integerQuestion);
            questions.add(durationQuestion);
            questions.add(timeQuestion);
            questions.add(multiValueQuestion);
            questions.add(stringQuestion);

            survey = Survey.valueOf(guid, versionedOn, modifiedOn, version, name, identifier, published, questions);
        }

        public Survey getSurvey() { return survey; }
        public String getGuid() { return survey.getGuid(); }
        public DateTime getVersionedOn() { return survey.getVersionedOn(); }
        public DateTime getModifiedOn() { return survey.getModifiedOn(); }
        public String getName() { return survey.getName(); }
        public String getIdentifier() { return survey.getIdentifier(); }
        public boolean isPublished() { return survey.isPublished(); }
        public List<SurveyQuestion> getQuestions() { return survey.getQuestions(); }

        public SurveyQuestion getBooleanQuestion() {
            return booleanQuestion;
        }

        public SurveyQuestion getDateQuestion() {
            return dateQuestion;
        }

        public SurveyQuestion getDateTimeQuestion() {
            return dateTimeQuestion;
        }

        public SurveyQuestion getDecimalQuestion() {
            return decimalQuestion;
        }

        public SurveyQuestion getIntegerQuestion() {
            return integerQuestion;
        }

        public SurveyQuestion getDurationQuestion() {
            return durationQuestion;
        }

        public SurveyQuestion getTimeQuestion() {
            return timeQuestion;
        }

        public SurveyQuestion getMultiValueQuestion() {
            return multiValueQuestion;
        }

        public SurveyQuestion getStringQuestion() {
            return stringQuestion;
        }

        public String toJSON() throws Exception {
            return new ObjectMapper().writeValueAsString(this);
        }

    }
}<|MERGE_RESOLUTION|>--- conflicted
+++ resolved
@@ -7,112 +7,43 @@
 import static org.junit.Assert.fail;
 
 import java.util.List;
-import java.util.UUID;
 
-<<<<<<< HEAD
-import org.joda.time.DateTime;
 import org.junit.After;
-import org.junit.AfterClass;
-=======
-import org.junit.After;
->>>>>>> a3ca446f
 import org.junit.Before;
 import org.junit.Ignore;
 import org.junit.Test;
-<<<<<<< HEAD
+import org.sagebionetworks.bridge.sdk.TestUserHelper.TestUser;
 import org.sagebionetworks.bridge.sdk.models.GuidVersionedOnHolder;
-import org.sagebionetworks.bridge.sdk.models.SignInCredentials;
-import org.sagebionetworks.bridge.sdk.models.surveys.BooleanConstraints;
 import org.sagebionetworks.bridge.sdk.models.surveys.DataType;
-import org.sagebionetworks.bridge.sdk.models.surveys.DateConstraints;
-import org.sagebionetworks.bridge.sdk.models.surveys.DateTimeConstraints;
-import org.sagebionetworks.bridge.sdk.models.surveys.DecimalConstraints;
-import org.sagebionetworks.bridge.sdk.models.surveys.DurationConstraints;
-import org.sagebionetworks.bridge.sdk.models.surveys.Image;
-import org.sagebionetworks.bridge.sdk.models.surveys.IntegerConstraints;
-import org.sagebionetworks.bridge.sdk.models.surveys.MultiValueConstraints;
-import org.sagebionetworks.bridge.sdk.models.surveys.StringConstraints;
-=======
-import org.sagebionetworks.bridge.sdk.TestUserHelper.TestUser;
->>>>>>> a3ca446f
 import org.sagebionetworks.bridge.sdk.models.surveys.Survey;
 import org.sagebionetworks.bridge.sdk.models.surveys.SurveyQuestion;
 import org.sagebionetworks.bridge.sdk.models.surveys.SurveyQuestionOption;
 import org.sagebionetworks.bridge.sdk.models.surveys.SurveyRule;
-import org.sagebionetworks.bridge.sdk.models.surveys.SurveyRule.Operator;
-import org.sagebionetworks.bridge.sdk.models.surveys.TimeConstraints;
-import org.sagebionetworks.bridge.sdk.models.surveys.UiHint;
-
-import com.fasterxml.jackson.databind.ObjectMapper;
-import com.google.common.collect.Lists;
 
 public class SurveyApiCallerTest {
 
-<<<<<<< HEAD
-    private static ClientProvider provider;
-    private static SurveyApiCaller surveyApi;
-    private static UserManagementApiCaller userManagementApi;
-    private static SignInCredentials user;
-    private static SignInCredentials admin;
-
-    @BeforeClass
-    public static void initialSetup() {
-        provider = ClientProvider.valueOf();
-        surveyApi= SurveyApiCaller.valueOf(provider);
-        userManagementApi = UserManagementApiCaller.valueOf(provider);
-
-        // create admin sign in
-        String adminEmail = provider.getConfig().getAdminEmail();
-        String adminPassword = provider.getConfig().getAdminPassword();
-        admin = SignInCredentials.valueOf().setUsername(adminEmail).setPassword(adminPassword);
-
-        provider.signIn(admin);
-
-        // create user and user sign in
-        String userEmail = "testtest@sagebase.org";
-        String userPassword = "password";
-        String username= "test";
-        boolean consent = true;
-        userManagementApi.createUser(userEmail, username, userPassword, consent);
-        user = SignInCredentials.valueOf().setUsername(userEmail).setPassword(userPassword);
-    }
-
-    @AfterClass
-    public static void finalTeardown() {
-        userManagementApi.deleteUser(user.getUsername());
-    }
-=======
     private TestUser testUser;
     private SurveyApiCaller surveyApi;
->>>>>>> a3ca446f
 
     @Before
     public void before() {
         testUser = TestUserHelper.createAndSignInUser(SurveyApiCallerTest.class, true, "teststudy_researcher");
-        
+
         surveyApi = SurveyApiCaller.valueOf(testUser.getSession());
         List<Survey> surveys = surveyApi.getAllVersionsOfAllSurveys();
         for (Survey survey : surveys) {
             surveyApi.closeSurvey(survey.getGuid(), survey.getVersionedOn());
         }
     }
-    
+
     @After
     public void after() {
         testUser.signOutAndDeleteUser();
     }
 
-    @After
-    public void after() {
-        provider.signOut();
-        provider.signIn(admin);
-    }
-
     @Test
     @Ignore
     public void cannotSubmitAsNormalUser() {
-        provider.signOut();
-        provider.signIn(user);
         try {
             surveyApi.getAllVersionsOfAllSurveys();
         } catch (Throwable t) {
@@ -207,9 +138,6 @@
     @Test
     public void participantCannotRetrieveUnpublishedSurvey() {
         GuidVersionedOnHolder key = surveyApi.createNewSurvey(new TestSurvey().getSurvey());
-
-        provider.signOut();
-        provider.signIn(user);
         try {
             surveyApi.getSurveyForUser(key.getGuid(), key.getVersionedOn());
             fail("Should not get here.");
@@ -222,7 +150,8 @@
         return questions.get(index).getConstraints().getDataType();
     }
 
-    private boolean containsAll(List<Survey> surveys, GuidVersionedOnHolder key, GuidVersionedOnHolder key1, GuidVersionedOnHolder key2) {
+    private boolean containsAll(List<Survey> surveys, GuidVersionedOnHolder key, GuidVersionedOnHolder key1,
+            GuidVersionedOnHolder key2) {
         int count = 0;
         for (Survey survey : surveys) {
             boolean guidsEqual = survey.getGuid().equals(key.getGuid());
@@ -233,213 +162,16 @@
             boolean versionsEqual1 = survey.getVersionedOn().equals(key1.getVersionedOn());
             boolean versionsEqual2 = survey.getVersionedOn().equals(key2.getVersionedOn());
 
-            if (guidsEqual && versionsEqual) { count++; }
-            if (guidsEqual1 && versionsEqual1) { count++; }
-            if (guidsEqual2 && versionsEqual2) { count++; }
+            if (guidsEqual && versionsEqual) {
+                count++;
+            }
+            if (guidsEqual1 && versionsEqual1) {
+                count++;
+            }
+            if (guidsEqual2 && versionsEqual2) {
+                count++;
+            }
         }
         return count == 3;
     }
-
-    public class TestSurvey {
-
-        private final Survey survey;
-
-        private SurveyQuestion multiValueQuestion = new SurveyQuestion() {
-            {
-                Image terrible = new Image("http://terrible.svg", 600, 300);
-                Image poor = new Image("http://poor.svg", 600, 300);
-                Image ok = new Image("http://ok.svg", 600, 300);
-                Image good = new Image("http://good.svg", 600, 300);
-                Image great = new Image("http://great.svg", 600, 300);
-                MultiValueConstraints mvc = new MultiValueConstraints(DataType.INTEGER);
-                List<SurveyQuestionOption> options = Lists.newArrayList(
-                    new SurveyQuestionOption("Terrible", "1", terrible),
-                    new SurveyQuestionOption("Poor", "2", poor),
-                    new SurveyQuestionOption("OK", "3", ok),
-                    new SurveyQuestionOption("Good", "4", good),
-                    new SurveyQuestionOption("Great", "5", great)
-                );
-                mvc.setEnumeration(options);
-                mvc.setAllowOther(false);
-                mvc.setAllowMultiple(true);
-                setConstraints(mvc);
-                setPrompt("How do you feel today?");
-                setIdentifier("feeling");
-                setUiHint(UiHint.LIST);
-                setGuid(UUID.randomUUID().toString());
-            }
-        };
-
-        private SurveyQuestion stringQuestion = new SurveyQuestion() {
-            {
-                StringConstraints c = new StringConstraints();
-                c.setMinLength(2);
-                c.setMaxLength(255);
-                c.setPattern("\\d{3}-\\d{3}-\\d{4}");
-                setPrompt("Please enter an emergency phone number (###-###-####)?");
-                setIdentifier("name");
-                setUiHint(UiHint.TEXTFIELD);
-                setConstraints(c);
-                setGuid(UUID.randomUUID().toString());
-            }
-        };
-
-        private SurveyQuestion booleanQuestion = new SurveyQuestion() {
-            {
-                BooleanConstraints c = new BooleanConstraints();
-                setPrompt("Do you have high blood pressure?");
-                setIdentifier("high_bp");
-                setUiHint(UiHint.CHECKBOX);
-                setConstraints(c);
-                setGuid(UUID.randomUUID().toString());
-            }
-        };
-
-        private SurveyQuestion dateQuestion = new SurveyQuestion() {
-            {
-                DateConstraints c = new DateConstraints();
-                setPrompt("When did you last have a medical check-up?");
-                setIdentifier("last_checkup");
-                setUiHint(UiHint.DATEPICKER);
-                setConstraints(c);
-                setGuid(UUID.randomUUID().toString());
-            }
-        };
-
-        private SurveyQuestion dateTimeQuestion = new SurveyQuestion() {
-            {
-                DateTimeConstraints c = new DateTimeConstraints();
-                c.setAllowFuture(true);
-                setPrompt("When is your next medical check-up scheduled?");
-                setIdentifier("last_reading");
-                setUiHint(UiHint.DATETIMEPICKER);
-                setConstraints(c);
-                setGuid(UUID.randomUUID().toString());
-            }
-        };
-
-        private SurveyQuestion decimalQuestion = new SurveyQuestion() {
-            {
-                DecimalConstraints c = new DecimalConstraints();
-                c.setMinValue(0.0d);
-                c.setMaxValue(10.0d);
-                c.setStep(0.1d);
-                setPrompt("What dosage (in grams) do you take of deleuterium each day?");
-                setIdentifier("deleuterium_dosage");
-                setUiHint(UiHint.SLIDER);
-                setConstraints(c);
-                setGuid(UUID.randomUUID().toString());
-            }
-        };
-
-        private SurveyQuestion durationQuestion = new SurveyQuestion() {
-            {
-                DurationConstraints c = new DurationConstraints();
-                setPrompt("How log does your appointment take, on average?");
-                setIdentifier("time_for_appt");
-                setUiHint(UiHint.TIMEPICKER);
-                setConstraints(c);
-                setGuid(UUID.randomUUID().toString());
-            }
-        };
-
-        private SurveyQuestion integerQuestion = new SurveyQuestion() {
-            {
-                IntegerConstraints c = new IntegerConstraints();
-                c.setMinValue(0L);
-                c.setMaxValue(4L);
-                c.getRules().add(new SurveyRule(Operator.LE, 2, "name"));
-                c.getRules().add(new SurveyRule(Operator.DE, null, "name"));
-
-                setPrompt("How many times a day do you take your blood pressure?");
-                setIdentifier("bp_x_day");
-                setUiHint(UiHint.NUMBERFIELD);
-                setConstraints(c);
-                setGuid(UUID.randomUUID().toString());
-            }
-        };
-
-        private SurveyQuestion timeQuestion = new SurveyQuestion() {
-            {
-                TimeConstraints c = new TimeConstraints();
-                setPrompt("What times of the day do you take deleuterium?");
-                setIdentifier("deleuterium_x_day");
-                setUiHint(UiHint.TIMEPICKER);
-                setConstraints(c);
-                setGuid(UUID.randomUUID().toString());
-            }
-        };
-
-        public TestSurvey() {
-            String guid = null;
-            String name = "General Blood Pressure Survey";
-            String identifier = "bloodpressure";
-            DateTime modifiedOn = null;
-            DateTime versionedOn = null;
-            Long version = null;
-            boolean published = true;
-            List<SurveyQuestion> questions = Lists.newArrayList();
-            questions.add(booleanQuestion);
-            questions.add(dateQuestion);
-            questions.add(dateTimeQuestion);
-            questions.add(decimalQuestion);
-            questions.add(integerQuestion);
-            questions.add(durationQuestion);
-            questions.add(timeQuestion);
-            questions.add(multiValueQuestion);
-            questions.add(stringQuestion);
-
-            survey = Survey.valueOf(guid, versionedOn, modifiedOn, version, name, identifier, published, questions);
-        }
-
-        public Survey getSurvey() { return survey; }
-        public String getGuid() { return survey.getGuid(); }
-        public DateTime getVersionedOn() { return survey.getVersionedOn(); }
-        public DateTime getModifiedOn() { return survey.getModifiedOn(); }
-        public String getName() { return survey.getName(); }
-        public String getIdentifier() { return survey.getIdentifier(); }
-        public boolean isPublished() { return survey.isPublished(); }
-        public List<SurveyQuestion> getQuestions() { return survey.getQuestions(); }
-
-        public SurveyQuestion getBooleanQuestion() {
-            return booleanQuestion;
-        }
-
-        public SurveyQuestion getDateQuestion() {
-            return dateQuestion;
-        }
-
-        public SurveyQuestion getDateTimeQuestion() {
-            return dateTimeQuestion;
-        }
-
-        public SurveyQuestion getDecimalQuestion() {
-            return decimalQuestion;
-        }
-
-        public SurveyQuestion getIntegerQuestion() {
-            return integerQuestion;
-        }
-
-        public SurveyQuestion getDurationQuestion() {
-            return durationQuestion;
-        }
-
-        public SurveyQuestion getTimeQuestion() {
-            return timeQuestion;
-        }
-
-        public SurveyQuestion getMultiValueQuestion() {
-            return multiValueQuestion;
-        }
-
-        public SurveyQuestion getStringQuestion() {
-            return stringQuestion;
-        }
-
-        public String toJSON() throws Exception {
-            return new ObjectMapper().writeValueAsString(this);
-        }
-
-    }
 }