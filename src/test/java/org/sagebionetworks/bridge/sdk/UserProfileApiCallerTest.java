--- conflicted
+++ resolved
@@ -1,7 +1,15 @@
 package org.sagebionetworks.bridge.sdk;
+
+import static org.junit.Assert.assertEquals;
+import static org.junit.Assert.assertNotNull;
+import static org.junit.Assert.assertTrue;
+import static org.junit.Assert.fail;
 
 import org.junit.After;
 import org.junit.Before;
+import org.junit.Test;
+import org.sagebionetworks.bridge.sdk.models.SignInCredentials;
+import org.sagebionetworks.bridge.sdk.models.UserProfile;
 
 public class UserProfileApiCallerTest {
 
@@ -17,10 +25,8 @@
     public void after() {
         session.signOut();
     }
-<<<<<<< HEAD
-=======
-    
-    
+
+
     @Test
     public void cannotGetProfileWhenUnauthorized() {
         session.signOut();
@@ -37,7 +43,7 @@
     @Test
     public void cannotUpdateProfileWhenUnauthorized() {
         session.signOut();
-        
+
         UserProfile profile = UserProfile.valueOf();
         profile.setFirstName("first name").setLastName("last name");
 
@@ -79,5 +85,4 @@
         profile.setFirstName(oldFirstName).setLastName(oldLastName);
         profileApi.updateProfile(profile);
     }
->>>>>>> d5e4d6cb
 }