package org.sagebionetworks.bridge.sdk;

import java.util.List;

import org.apache.http.HttpResponse;
import org.joda.time.DateTime;
import org.sagebionetworks.bridge.sdk.models.ConsentDocument;

import com.fasterxml.jackson.core.JsonProcessingException;
import com.fasterxml.jackson.databind.JsonNode;

class StudyConsentApiCaller extends BaseApiCaller {

    private StudyConsentApiCaller(Session session) {
        super(session);
    }

    static StudyConsentApiCaller valueOf(Session session) {
        return new StudyConsentApiCaller(session);
    }

    List<ConsentDocument> getAllStudyConsents() {
        String url = config.getStudyConsentsApi();
        HttpResponse response = get(url);

        JsonNode items = getPropertyFromResponse(response, "items");
        List<ConsentDocument> consents = mapper.convertValue(items,
                mapper.getTypeFactory().constructCollectionType(List.class, ConsentDocument.class));

        return consents;
    }

    ConsentDocument getStudyConsent(DateTime timestamp) {
        String url = config.getStudyConsentApi(timestamp);
        HttpResponse response = get(url);

        return getResponseBodyAsType(response, ConsentDocument.class);
    }

    ConsentDocument getActiveStudyConsent() {
        String url = config.getActiveStudyConsentApi();
        HttpResponse response = get(url);
        return getResponseBodyAsType(response, ConsentDocument.class);
    }

    void setActiveStudyConsent(DateTime timestamp) {
        String url = config.getVersionStudyConsentApi(timestamp);
        post(url);
    }

<<<<<<< HEAD
    ConsentDocument addStudyConsent(ConsentDocument studyConsent) {
=======
    StudyConsent createStudyConsent(StudyConsent studyConsent) {
>>>>>>> 3e44bc13
        String json = null;
        try {
            json = mapper.writeValueAsString(studyConsent);
        } catch (JsonProcessingException e) {
            throw new BridgeSDKException("Could not process StudyConsent. Are you sure it is correct? "
                    + studyConsent.toString(), e);
        }
        String url = config.getStudyConsentsApi();
        HttpResponse response = post(url, json);

        return getResponseBodyAsType(response, ConsentDocument.class);
    }
}<|MERGE_RESOLUTION|>--- conflicted
+++ resolved
@@ -48,11 +48,7 @@
         post(url);
     }
 
-<<<<<<< HEAD
-    ConsentDocument addStudyConsent(ConsentDocument studyConsent) {
-=======
-    StudyConsent createStudyConsent(StudyConsent studyConsent) {
->>>>>>> 3e44bc13
+    ConsentDocument createConsentDocument(ConsentDocument studyConsent) {
         String json = null;
         try {
             json = mapper.writeValueAsString(studyConsent);
