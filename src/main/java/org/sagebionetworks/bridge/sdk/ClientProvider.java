--- conflicted
+++ resolved
@@ -2,19 +2,6 @@
 
 import org.sagebionetworks.bridge.sdk.models.SignInCredentials;
 
-<<<<<<< HEAD
-    private BridgeUserClient client;
-    private UserSession authenticatedSession;
-    private Config config;
-
-    private ClientProvider(Version version, String configPath) {
-        this.client = null;
-        this.authenticatedSession = null;
-        this.config = (configPath == null ? Config.valueOfDefault() : Config.valueOf(configPath));
-
-        HostName.setUrl(config.getUrl());
-        AuthenticationApiCaller.setVersion(version);
-=======
 public class ClientProvider {
 
     private UserSession session;
@@ -24,36 +11,21 @@
     private ClientProvider(String host) {
         this.host = host;
         this.auth = AuthenticationApiCaller.valueOf(this);
->>>>>>> 250882d4
     }
 
     public static ClientProvider valueOf(String host) {
         if (host == null) {
             throw new IllegalArgumentException("Host must not be null.");
         }
-<<<<<<< HEAD
-        return new ClientProvider(version, null);
+        return new ClientProvider(host);
     }
 
-    public static ClientProvider valueOf(Version version, String configPath) {
-        if (version == null) {
-            throw new IllegalArgumentException("Version must not be null.");
-        } else if (configPath == null || configPath.isEmpty() || !configPath.endsWith(".properties")) {
-            throw new IllegalArgumentException("ConfigPath must be non-null, non-empty, and end with \".properties\": "
-                    + "\"" + configPath + "\"");
-        }
-        return new ClientProvider(version, configPath);
-=======
-        return new ClientProvider(host);
-    }
-    
     public static ClientProvider valueOf() {
         return new ClientProvider(HostName.getProd());
     }
-    
+
     String getSessionToken() {
         return (session != null) ? session.getSessionToken() : null;
->>>>>>> 250882d4
     }
 
     String getHost() {
@@ -63,7 +35,7 @@
     public boolean isSignedIn() {
         return session != null;
     }
-    
+
     public void signIn(SignInCredentials signIn) {
         if (signIn == null) {
             throw new IllegalArgumentException("SignInCredentials object must not be null.");
@@ -84,12 +56,11 @@
         }
         return BridgeUserClient.valueOf(this);
     }
-    
+
     public BridgeResearcherClient getResearcherClient() {
         if (session == null) {
             throw new IllegalStateException("A User needs to be signed in to call this method.");
         }
         return BridgeResearcherClient.valueOf(this);
     }
-
 }