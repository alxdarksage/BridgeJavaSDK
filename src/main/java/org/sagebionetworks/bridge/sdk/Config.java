--- conflicted
+++ resolved
@@ -64,11 +64,7 @@
         SURVEYS_PUBLISHED_API,
         SURVEYS_RECENT_API,
         SURVEY_API,
-<<<<<<< HEAD
-=======
         SURVEY_DELETE_PERMANENTLY_API,
-        SURVEY_IDENTIFIER_API,
->>>>>>> 3c914c31
         SURVEY_PUBLISHED_REVISION_API,
         SURVEY_PUBLISH_API,
         SURVEY_RECENT_REVISION_API,
