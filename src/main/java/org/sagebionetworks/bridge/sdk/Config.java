--- conflicted
+++ resolved
@@ -19,8 +19,6 @@
     private static final String USER_CONFIG_FILE = System.getProperty("user.home") + "/bridge-sdk.properties";
 
     public static enum Props {
-        ADMIN_EMAIL,
-        ADMIN_PASSWORD,
         ACCOUNT_EMAIL,
         ACCOUNT_PASSWORD,
         ADMIN_EMAIL,
@@ -100,28 +98,7 @@
             }
         }
     }
-<<<<<<< HEAD
 
-    private String readEnv(String name) {
-        // Change to a valid environment variable name
-        name = name.toUpperCase().replace('.', '_');
-        return System.getenv(name);
-    }
-    private String readArg(String name) {
-        return System.getProperty(name);
-    }
-
-    String get(String key) {
-        return config.getProperty(key);
-    }
-    String getAdminEmail() {
-        return val(Props.ADMIN_EMAIL);
-    }
-    String getAdminPassword() {
-        return val(Props.ADMIN_PASSWORD);
-    }
-=======
->>>>>>> 86c22be1
     String getAccountEmail() {
         return val(Props.ACCOUNT_EMAIL);
     }
@@ -129,10 +106,10 @@
         return val(Props.ACCOUNT_PASSWORD);
     }
     String getAdminEmail() {
-        return val(Props.ADMIN_EMAIL); 
+        return val(Props.ADMIN_EMAIL);
     }
-    String getAdminPassword() { 
-        return val(Props.ADMIN_PASSWORD); 
+    String getAdminPassword() {
+        return val(Props.ADMIN_PASSWORD);
     }
     String getHost() {
         return val(Props.HOST);
