--- conflicted
+++ resolved
@@ -12,8 +12,6 @@
 import com.fasterxml.jackson.databind.JsonNode;
 
 class SurveyApiCaller extends BaseApiCaller {
-
-    // TODO change api callers so that all api urls come from the config file.
 
     private SurveyApiCaller(ClientProvider provider) {
         super(provider);
@@ -34,15 +32,8 @@
         return surveys;
     }
 
-<<<<<<< HEAD
-    List<Survey> getPublishedVersionsAllSurveys() {
-        assert provider.isSignedIn();
-
+    List<Survey> getPublishedVersionsOfAllSurveys() {
         String url = provider.getConfig().getSurveysPublishedApi();
-=======
-    List<Survey> getPublishedVersionsOfAllSurveys() {
-        String url = provider.getConfig().getSurveysApi() + "/published";
->>>>>>> 9e21ae6f
         HttpResponse response = get(url);
 
         JsonNode items = getPropertyFromResponse(response, "items");
@@ -52,15 +43,8 @@
         return surveys;
     }
 
-<<<<<<< HEAD
-    List<Survey> getRecentVersionsAllSurveys() {
-        assert provider.isSignedIn();
-
+    List<Survey> getRecentVersionsOfAllSurveys() {
         String url = provider.getConfig().getRecentSurveysApi();
-=======
-    List<Survey> getRecentVersionsOfAllSurveys() {
-        String url = provider.getConfig().getSurveysApi() + "/recent";
->>>>>>> 9e21ae6f
         HttpResponse response = get(url);
 
         JsonNode items = getPropertyFromResponse(response, "items");
@@ -81,13 +65,8 @@
         return surveys;
     }
 
-<<<<<<< HEAD
-    Survey getSurvey(String guid, DateTime timestamp) {
-        String url = provider.getConfig().getSurveyApi(guid, timestamp);
-=======
     Survey getSurvey(String guid, DateTime versionedOn) {
         String url = provider.getConfig().getSurveyApi(guid, versionedOn);
->>>>>>> 9e21ae6f
         HttpResponse response = get(url);
 
         return getResponseBodyAsType(response, Survey.class);
@@ -105,28 +84,17 @@
         return getResponseBodyAsType(response, GuidVersionedOnHolder.class);
     }
 
-<<<<<<< HEAD
-    GuidVersionedOnHolder createNewVersionForSurvey(String guid, DateTime timestamp) {
-        String url = provider.getConfig().getSurveyNewVersionApi(guid, timestamp);
-=======
-    GuidVersionedOnHolder versionSurvey(String guid, DateTime versionedOn) {
-        String url = provider.getConfig().getSurveyApi(guid, versionedOn) + "/version";
->>>>>>> 9e21ae6f
+    GuidVersionedOnHolder createNewVersionForSurvey(String guid, DateTime versionedOn) {
+        String url = provider.getConfig().getSurveyNewVersionApi(guid, versionedOn);
         HttpResponse response = post(url);
 
         return getResponseBodyAsType(response, GuidVersionedOnHolder.class);
     }
 
-<<<<<<< HEAD
-    GuidVersionedOnHolder updateSurvey(String guid, DateTime timestamp) {
-        String url = provider.getConfig().getSurveyApi(guid, timestamp);
-        HttpResponse response = post(url);
-=======
     GuidVersionedOnHolder updateSurvey(Survey survey) {
         try {
             String url = provider.getConfig().getSurveyApi(survey.getGuid(), new DateTime(survey.getVersionedOn()));
             HttpResponse response = post(url, mapper.writeValueAsString(survey));
->>>>>>> 9e21ae6f
 
             return getResponseBodyAsType(response, GuidVersionedOnHolder.class);
         } catch(JsonProcessingException e) {
@@ -134,23 +102,13 @@
         }
     }
 
-<<<<<<< HEAD
-    void publishSurvey(String guid, DateTime timestamp) {
-        String url = provider.getConfig().getPublishSurveyApi(guid, timestamp);
-        post(url);
-    }
-
-    void closeSurvey(String guid, DateTime timestamp) {
-        String url = provider.getConfig().getCloseSurveyApi(guid, timestamp);
-=======
     void publishSurvey(String guid, DateTime versionedOn) {
         String url = provider.getConfig().getPublishSurveyApi(guid, versionedOn);
         post(url);
     }
 
     void closeSurvey(String guid, DateTime versionedOn) {
-        String url = provider.getConfig().getSurveyApi(guid, versionedOn) + "/close";
->>>>>>> 9e21ae6f
+        String url = provider.getConfig().getCloseSurveyApi(guid, versionedOn);
         post(url);
     }
 }