--- conflicted
+++ resolved
@@ -5,11 +5,7 @@
 
 import org.apache.http.HttpResponse;
 import org.joda.time.DateTime;
-<<<<<<< HEAD
-import org.sagebionetworks.bridge.sdk.models.holders.GuidVersionedOnHolder;
-=======
-import org.sagebionetworks.bridge.sdk.models.SimpleGuidVersionedOnHolder;
->>>>>>> fb5d0993
+import org.sagebionetworks.bridge.sdk.models.holders.SimpleGuidVersionedOnHolder;
 import org.sagebionetworks.bridge.sdk.models.surveys.Survey;
 
 import com.fasterxml.jackson.core.JsonProcessingException;
@@ -112,12 +108,12 @@
             throw new BridgeSDKException(e.getMessage(), e);
         }
     }
-    
+
     void publishSurvey(String guid, DateTime versionedOn) {
         String url = config.getPublishSurveyApi(guid, versionedOn);
         post(url);
     }
-    
+
     void deleteSurvey(String guid, DateTime versionedOn) {
         String url = config.getSurveyApi(guid, versionedOn);
         delete(url);
