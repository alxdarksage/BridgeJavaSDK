--- conflicted
+++ resolved
@@ -4,13 +4,9 @@
 
 import org.apache.http.HttpResponse;
 import org.joda.time.DateTime;
-<<<<<<< HEAD
 import org.sagebionetworks.bridge.sdk.exceptions.BridgeSDKException;
-import org.sagebionetworks.bridge.sdk.models.holders.SimpleGuidVersionedOnHolder;
-=======
 import org.sagebionetworks.bridge.sdk.models.ResourceList;
 import org.sagebionetworks.bridge.sdk.models.holders.GuidCreatedOnVersionHolder;
->>>>>>> 959941b5
 import org.sagebionetworks.bridge.sdk.models.surveys.Survey;
 
 import com.fasterxml.jackson.core.JsonProcessingException;
@@ -102,12 +98,12 @@
             throw new BridgeSDKException(e.getMessage(), e);
         }
     }
-    
+
     void publishSurvey(String guid, DateTime createdOn) {
         String url = config.getPublishSurveyApi(guid, createdOn);
         post(url);
     }
-    
+
     void deleteSurvey(String guid, DateTime createdOn) {
         String url = config.getSurveyApi(guid, createdOn);
         delete(url);
