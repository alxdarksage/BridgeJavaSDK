--- conflicted
+++ resolved
@@ -3,18 +3,12 @@
 import java.util.List;
 
 import org.joda.time.DateTime;
-<<<<<<< HEAD
-import org.sagebionetworks.bridge.sdk.models.GuidHolder;
-import org.sagebionetworks.bridge.sdk.models.GuidVersionHolder;
-import org.sagebionetworks.bridge.sdk.models.GuidCreatedOnVersionHolder;
 import org.sagebionetworks.bridge.sdk.models.ResourceList;
-=======
 import org.sagebionetworks.bridge.sdk.models.UploadRequest;
 import org.sagebionetworks.bridge.sdk.models.UploadSession;
+import org.sagebionetworks.bridge.sdk.models.holders.GuidCreatedOnVersionHolder;
 import org.sagebionetworks.bridge.sdk.models.holders.GuidHolder;
-import org.sagebionetworks.bridge.sdk.models.holders.GuidVersionedOnHolder;
-import org.sagebionetworks.bridge.sdk.models.holders.IdVersionHolder;
->>>>>>> ef2111f9
+import org.sagebionetworks.bridge.sdk.models.holders.GuidVersionHolder;
 import org.sagebionetworks.bridge.sdk.models.schedules.Schedule;
 import org.sagebionetworks.bridge.sdk.models.studies.Tracker;
 import org.sagebionetworks.bridge.sdk.models.surveys.Survey;
@@ -59,19 +53,6 @@
      */
     public void suspendDataSharing();
 
-<<<<<<< HEAD
-    public HealthDataRecord getHealthDataRecord(Tracker tracker, String guid);
-
-    public GuidVersionHolder updateHealthDataRecord(Tracker tracker, HealthDataRecord record);
-
-    public void deleteHealthDataRecord(Tracker tracker, String guid);
-
-    public ResourceList<HealthDataRecord> getHealthDataRecordsInRange(Tracker tracker, DateTime startDate, DateTime endDate);
-
-    public ResourceList<GuidVersionHolder> addHealthDataRecords(Tracker tracker, List<HealthDataRecord> records);
-
-    public ResourceList<Tracker> getAllTrackers();
-=======
     /**
      * Retrieve a health data record associated with the tracker and recordId.
      *
@@ -92,7 +73,7 @@
      *            The HealthDataRecord that Bridge will use to update its copy of the associated record.
      * @return
      */
-    public IdVersionHolder updateHealthDataRecord(Tracker tracker, HealthDataRecord record);
+    public GuidVersionHolder updateHealthDataRecord(Tracker tracker, HealthDataRecord record);
 
     /**
      * Delete a health data record associated with the tracker and the recordId.
@@ -114,7 +95,7 @@
      *            The start date, with granularity to milliseconds, to search for HealthDataRecords.
      * @return List<HealthDataRecord>
      */
-    public List<HealthDataRecord> getHealthDataRecordsInRange(Tracker tracker, DateTime startDate, DateTime endDate);
+    public ResourceList<HealthDataRecord> getHealthDataRecordsInRange(Tracker tracker, DateTime startDate, DateTime endDate);
 
     /**
      * Add a group of HealthDataRecords to an associated tracker.
@@ -126,15 +107,14 @@
      * @return List<IdVersionHolder> A list of objects that hold the ID and version of each HealthDataRecord added to
      *         Bridge.
      */
-    public List<IdVersionHolder> addHealthDataRecords(Tracker tracker, List<HealthDataRecord> records);
+    public ResourceList<GuidVersionHolder> addHealthDataRecords(Tracker tracker, List<HealthDataRecord> records);
 
     /**
      * Get all trackers on Bridge associated with a study.
      *
      * @return List<Tracker>
      */
-    public List<Tracker> getAllTrackers();
->>>>>>> ef2111f9
+    public ResourceList<Tracker> getAllTrackers();
 
     /**
      * Get the JSON schema for a tracker. The JSON schema will tell you what data is in a tracker, and how it is
@@ -146,27 +126,21 @@
      */
     public String getTrackerSchema(Tracker tracker);
 
-<<<<<<< HEAD
+    /**
+     * Get all schedules associated with a study.
+     *
+     * @return List<Schedule>
+     */
     public ResourceList<Schedule> getSchedules();
 
+    /**
+     * Get a survey versionedOn a particular DateTime and associated with the given guid String.
+     *
+     * @param keys
+     *
+     * @return Survey
+     */
     public Survey getSurvey(GuidCreatedOnVersionHolder keys);
-=======
-    /**
-     * Get all schedules associated with a study.
-     *
-     * @return List<Schedule>
-     */
-    public List<Schedule> getSchedules();
-
-    /**
-     * Get a survey versionedOn a particular DateTime and associated with the given guid String.
-     *
-     * @param keys
-     *
-     * @return Survey
-     */
-    public Survey getSurvey(GuidVersionedOnHolder keys);
->>>>>>> ef2111f9
 
     /**
      * Submit a list of SurveyAnswers to a particular survey.
