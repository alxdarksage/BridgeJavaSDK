package org.sagebionetworks.bridge.sdk;

import static com.google.common.base.Preconditions.checkArgument;
import static com.google.common.base.Preconditions.checkNotNull;
import static org.apache.commons.lang3.StringUtils.isNotBlank;

import java.util.List;

import org.joda.time.DateTime;
<<<<<<< HEAD
import org.sagebionetworks.bridge.sdk.models.HealthDataRecord;
import org.sagebionetworks.bridge.sdk.models.Tracker;
import org.sagebionetworks.bridge.sdk.models.UploadRequest;
import org.sagebionetworks.bridge.sdk.models.UploadSession;
import org.sagebionetworks.bridge.sdk.models.UserProfile;
import org.sagebionetworks.bridge.sdk.models.holders.GuidHolder;
import org.sagebionetworks.bridge.sdk.models.holders.IdVersionHolder;
=======
import org.sagebionetworks.bridge.sdk.models.GuidHolder;
import org.sagebionetworks.bridge.sdk.models.GuidVersionedOnHolder;
import org.sagebionetworks.bridge.sdk.models.IdVersionHolder;
import org.sagebionetworks.bridge.sdk.models.SimpleIdVersionHolder;
>>>>>>> fb5d0993
import org.sagebionetworks.bridge.sdk.models.schedules.Schedule;
import org.sagebionetworks.bridge.sdk.models.studies.Tracker;
import org.sagebionetworks.bridge.sdk.models.surveys.Survey;
import org.sagebionetworks.bridge.sdk.models.surveys.SurveyAnswer;
import org.sagebionetworks.bridge.sdk.models.surveys.SurveyResponse;
import org.sagebionetworks.bridge.sdk.models.users.ConsentSignature;
import org.sagebionetworks.bridge.sdk.models.users.HealthDataRecord;
import org.sagebionetworks.bridge.sdk.models.users.UserProfile;

class BridgeUserClient implements UserClient {

    private final BridgeSession session;
    private final UserProfileApiCaller profileApi;
    private final ConsentApiCaller consentApi;
    private final TrackerApiCaller trackerApi;
    private final HealthDataApiCaller healthDataApi;
    private final ScheduleApiCaller scheduleApi;
    private final SurveyResponseApiCaller surveyResponseApi;
    private final UploadApiCaller uploadApi;

    private BridgeUserClient(BridgeSession session) {
        this.session = session;
        this.profileApi = UserProfileApiCaller.valueOf(session);
        this.consentApi = ConsentApiCaller.valueOf(session);
        this.trackerApi = TrackerApiCaller.valueOf(session);
        this.healthDataApi = HealthDataApiCaller.valueOf(session);
        this.scheduleApi = ScheduleApiCaller.valueOf(session);
        this.surveyResponseApi = SurveyResponseApiCaller.valueOf(session);
        this.uploadApi = UploadApiCaller.valueOf(session);
    }

    static BridgeUserClient valueOf(BridgeSession session) {
        return new BridgeUserClient(session);
    }

    /*
     * UserProfile API
     */
    @Override
    public UserProfile getProfile() {
        session.checkSignedIn();

        return profileApi.getProfile();
    }

    @Override
    public void saveProfile(UserProfile profile) {
        session.checkSignedIn();
        checkNotNull(profile, "Profile cannot be null.");

        profileApi.updateProfile(profile);
        session.setUsername(profile.getUsername());
    }

    /*
     * Consent API
     */
    
    @Override
    public void consentToResearch(ConsentSignature signature) {
        session.checkSignedIn();
        
        consentApi.consentToResearch(signature);
        session.setConsented(true);
    }
    
    @Override
    public void resumeDataSharing() {
        session.checkSignedIn();

        consentApi.resumeDataSharing();
        session.setDataSharing(true);
    }

    @Override
    public void suspendDataSharing() {
        session.checkSignedIn();

        consentApi.suspendDataSharing();
        session.setDataSharing(false);
    }

    /*
     * Health Data API
     */
    @Override
    public HealthDataRecord getHealthDataRecord(Tracker tracker, String recordId) {
        session.checkSignedIn();
        checkNotNull(tracker, "Tracker cannot be null.");
        checkArgument(isNotBlank(recordId), "recordId cannot be null or empty.");

        return healthDataApi.getHealthDataRecord(tracker, recordId);
    }

    @Override
    public SimpleIdVersionHolder updateHealthDataRecord(Tracker tracker, HealthDataRecord record) {
        session.checkSignedIn();
        checkNotNull(tracker, "Tracker cannot be null.");
        checkNotNull(record, "Record cannot be null.");

        return healthDataApi.updateHealthDataRecord(tracker, record);
    }

    @Override
    public void deleteHealthDataRecord(Tracker tracker, String recordId) {
        session.checkSignedIn();
        checkNotNull(tracker, "Tracker cannot be null.");
        checkArgument(isNotBlank(recordId),"recordId cannot be null or empty.");

        healthDataApi.deleteHealthDataRecord(tracker, recordId);
    }

    @Override
    public List<HealthDataRecord> getHealthDataRecordsInRange(Tracker tracker, DateTime startDate, DateTime endDate) {
        session.checkSignedIn();
        checkNotNull(tracker, "Tracker cannot be null.");
        checkNotNull(startDate, "startDate cannot be null.");
        checkNotNull(endDate, "endDate cannot be null.");
        checkArgument(endDate.isAfter(startDate), "endDate must be after startDate.");

        return healthDataApi.getHealthDataRecordsInRange(tracker, startDate, endDate);
    }

    @Override
    public List<IdVersionHolder> addHealthDataRecords(Tracker tracker, List<HealthDataRecord> records) {
        session.checkSignedIn();
        checkNotNull(tracker, "Tracker cannot be null.");
        checkNotNull(records, "Records cannot be null.");

        return healthDataApi.addHealthDataRecords(tracker, records);
    }

    /*
     * Tracker API
     */
    @Override
    public List<Tracker> getAllTrackers() {
        session.checkSignedIn();

        return trackerApi.getAllTrackers();
    }

    @Override
    public String getTrackerSchema(Tracker tracker) {
        session.checkSignedIn();

        return trackerApi.getTrackerSchema(tracker);
    }

    /*
     * Schedules API
     */
    @Override
    public List<Schedule> getSchedules() {
        session.checkSignedIn();
        return scheduleApi.getSchedules();
    }

    /*
     * Survey Response API
     */
    @Override
    public Survey getSurvey(GuidVersionedOnHolder keys) {
        session.checkSignedIn();
        checkNotNull(keys, Bridge.CANNOT_BE_NULL, "guid/versionedOn keys");
        checkArgument(isNotBlank(keys.getGuid()), Bridge.CANNOT_BE_BLANK, "guid");
        checkNotNull(keys.getVersionedOn(), Bridge.CANNOT_BE_NULL, "versionedOn");

        return surveyResponseApi.getSurvey(keys.getGuid(), keys.getVersionedOn());
    }

    @Override
    public GuidHolder submitAnswersToSurvey(Survey survey, List<SurveyAnswer> answers) {
        session.checkSignedIn();
        checkNotNull(survey, "Survey cannot be null.");
        checkArgument(isNotBlank(survey.getGuid()), "Survey guid cannot be null or empty.");
        checkNotNull(survey.getVersionedOn(), "Survey versionedOn cannot be null.");
        checkNotNull(answers, "Answers cannot be null.");

        return surveyResponseApi.submitAnswers(answers, survey.getGuid(), survey.getVersionedOn());
    }

    @Override
    public SurveyResponse getSurveyResponse(String surveyResponseGuid) {
        session.checkSignedIn();
        checkArgument(isNotBlank(surveyResponseGuid), "SurveyResponseGuid cannot be null or empty.");

        return surveyResponseApi.getSurveyResponse(surveyResponseGuid);
    }

    @Override
    public void addAnswersToResponse(SurveyResponse response, List<SurveyAnswer> answers) {
        session.checkSignedIn();
        checkNotNull(response, "Response cannot be null.");
        checkNotNull(answers, "Answers cannot be null.");

        surveyResponseApi.addAnswersToSurveyResponse(answers, response.getGuid());
    }

    @Override
    public void deleteSurveyResponse(SurveyResponse response) {
        session.checkSignedIn();
        checkNotNull(response, "Response cannot be null.");

        surveyResponseApi.deleteSurveyResponse(response.getGuid());
    }

    @Override
    public UploadSession requestUploadSession(UploadRequest request) {
        session.checkSignedIn();
        checkNotNull(request, "Request cannot be null.");

        return uploadApi.requestUploadSession(request);
    }

    @Override
    public void upload(UploadSession session, UploadRequest request, String fileName) {
        this.session.checkSignedIn();
        checkNotNull(session, "session cannot be null.");
        checkNotNull(fileName, "fileName cannot be null.");
        checkArgument(session.getExpires().isAfter(DateTime.now()), "session expiration must be greater than 0.");

        uploadApi.upload(session, request, fileName);
        uploadApi.close(session);
    }
}<|MERGE_RESOLUTION|>--- conflicted
+++ resolved
@@ -7,20 +7,12 @@
 import java.util.List;
 
 import org.joda.time.DateTime;
-<<<<<<< HEAD
-import org.sagebionetworks.bridge.sdk.models.HealthDataRecord;
-import org.sagebionetworks.bridge.sdk.models.Tracker;
 import org.sagebionetworks.bridge.sdk.models.UploadRequest;
 import org.sagebionetworks.bridge.sdk.models.UploadSession;
-import org.sagebionetworks.bridge.sdk.models.UserProfile;
 import org.sagebionetworks.bridge.sdk.models.holders.GuidHolder;
+import org.sagebionetworks.bridge.sdk.models.holders.GuidVersionedOnHolder;
 import org.sagebionetworks.bridge.sdk.models.holders.IdVersionHolder;
-=======
-import org.sagebionetworks.bridge.sdk.models.GuidHolder;
-import org.sagebionetworks.bridge.sdk.models.GuidVersionedOnHolder;
-import org.sagebionetworks.bridge.sdk.models.IdVersionHolder;
-import org.sagebionetworks.bridge.sdk.models.SimpleIdVersionHolder;
->>>>>>> fb5d0993
+import org.sagebionetworks.bridge.sdk.models.holders.SimpleIdVersionHolder;
 import org.sagebionetworks.bridge.sdk.models.schedules.Schedule;
 import org.sagebionetworks.bridge.sdk.models.studies.Tracker;
 import org.sagebionetworks.bridge.sdk.models.surveys.Survey;
@@ -78,15 +70,15 @@
     /*
      * Consent API
      */
-    
+
     @Override
     public void consentToResearch(ConsentSignature signature) {
         session.checkSignedIn();
-        
+
         consentApi.consentToResearch(signature);
         session.setConsented(true);
     }
-    
+
     @Override
     public void resumeDataSharing() {
         session.checkSignedIn();
