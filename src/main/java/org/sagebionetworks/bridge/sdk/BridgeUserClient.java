--- conflicted
+++ resolved
@@ -67,7 +67,6 @@
     public void consentToResearch(ConsentSignature signature, SharingScope scope) {
         session.checkSignedIn();
         checkNotNull(signature, Bridge.CANNOT_BE_NULL, "ConsentSignature");
-<<<<<<< HEAD
         checkNotNull(scope, Bridge.CANNOT_BE_NULL, "SharingScope");
         
         // The JSON when consenting can contain the sharing value, but it is not part
@@ -77,10 +76,6 @@
         node.put("scope", scope.name().toLowerCase());
         
         post(config.getConsentPostApi(), node);
-=======
-        
-        post(config.getConsentApi(), signature);
->>>>>>> 7bce74b3
         session.setConsented(true);
         session.setSharingScope(scope);
     }
