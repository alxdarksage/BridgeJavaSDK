--- conflicted
+++ resolved
@@ -5,16 +5,9 @@
 import static org.apache.commons.lang3.StringUtils.isNotBlank;
 
 import org.joda.time.DateTime;
-<<<<<<< HEAD
-import org.sagebionetworks.bridge.sdk.models.GuidCreatedOnVersionHolder;
 import org.sagebionetworks.bridge.sdk.models.ResourceList;
-import org.sagebionetworks.bridge.sdk.models.SimpleGuidCreatedOnVersionHolder;
-import org.sagebionetworks.bridge.sdk.models.SimpleGuidVersionHolder;
-=======
-import org.sagebionetworks.bridge.sdk.models.holders.GuidVersionedOnHolder;
-import org.sagebionetworks.bridge.sdk.models.holders.SimpleGuidVersionHolder;
-import org.sagebionetworks.bridge.sdk.models.holders.SimpleGuidVersionedOnHolder;
->>>>>>> ef2111f9
+import org.sagebionetworks.bridge.sdk.models.holders.GuidCreatedOnVersionHolder;
+import org.sagebionetworks.bridge.sdk.models.holders.GuidVersionHolder;
 import org.sagebionetworks.bridge.sdk.models.schedules.SchedulePlan;
 import org.sagebionetworks.bridge.sdk.models.studies.StudyConsent;
 import org.sagebionetworks.bridge.sdk.models.surveys.Survey;
@@ -38,11 +31,7 @@
     }
 
     @Override
-<<<<<<< HEAD
     public ResourceList<StudyConsent> getAllStudyConsents() {
-=======
-    public List<StudyConsent> getAllStudyConsents() {
->>>>>>> ef2111f9
         session.checkSignedIn();
 
         return studyConsentApi.getAllStudyConsents();
@@ -110,13 +99,13 @@
         return surveyApi.getAllVersionsOfASurvey(guid);
     }
     @Override
-    public SimpleGuidCreatedOnVersionHolder createSurvey(Survey survey) {
+    public GuidCreatedOnVersionHolder createSurvey(Survey survey) {
         session.checkSignedIn();
         checkNotNull(survey, Bridge.CANNOT_BE_NULL,"Survey object");
         return surveyApi.createSurvey(survey);
     }
     @Override
-    public SimpleGuidCreatedOnVersionHolder versionSurvey(GuidCreatedOnVersionHolder keys) {
+    public GuidCreatedOnVersionHolder versionSurvey(GuidCreatedOnVersionHolder keys) {
         session.checkSignedIn();
         checkNotNull(keys, Bridge.CANNOT_BE_NULL, "guid/createdOn keys");
         checkArgument(isNotBlank(keys.getGuid()), Bridge.CANNOT_BE_BLANK, "guid");
@@ -124,7 +113,7 @@
         return surveyApi.versionSurvey(keys.getGuid(), keys.getCreatedOn());
     }
     @Override
-    public SimpleGuidCreatedOnVersionHolder updateSurvey(Survey survey) {
+    public GuidCreatedOnVersionHolder updateSurvey(Survey survey) {
         session.checkSignedIn();
         checkNotNull(survey, Bridge.CANNOT_BE_NULL,"Survey object");
         return surveyApi.updateSurvey(survey);
@@ -159,7 +148,7 @@
         return schedulePlanApi.getSchedulePlans();
     }
     @Override
-    public SimpleGuidVersionHolder createSchedulePlan(SchedulePlan plan) {
+    public GuidVersionHolder createSchedulePlan(SchedulePlan plan) {
         session.checkSignedIn();
         checkNotNull(plan, Bridge.CANNOT_BE_NULL, "SchedulePlan");
         return schedulePlanApi.createSchedulePlan(plan);
@@ -171,7 +160,7 @@
         return schedulePlanApi.getSchedulePlan(guid);
     }
     @Override
-    public SimpleGuidVersionHolder updateSchedulePlan(SchedulePlan plan) {
+    public GuidVersionHolder updateSchedulePlan(SchedulePlan plan) {
         session.checkSignedIn();
         checkNotNull(plan, Bridge.CANNOT_BE_NULL, "SchedulePlan");
         return schedulePlanApi.updateSchedulePlan(plan);
