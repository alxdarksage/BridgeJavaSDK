package org.sagebionetworks.bridge.sdk;

import static org.sagebionetworks.bridge.sdk.Preconditions.checkNotEmpty;
import static org.sagebionetworks.bridge.sdk.Preconditions.checkNotNull;

import java.util.List;

import org.joda.time.DateTime;
import org.sagebionetworks.bridge.sdk.models.GuidVersionHolder;
import org.sagebionetworks.bridge.sdk.models.GuidVersionedOnHolder;
import org.sagebionetworks.bridge.sdk.models.schedules.SchedulePlan;
import org.sagebionetworks.bridge.sdk.models.surveys.Survey;

class BridgeResearcherClient implements ResearcherClient {

    private final Session session;
    private final SurveyApiCaller surveyApi;
    private final SchedulePlanApiCaller schedulePlanApi;

    private BridgeResearcherClient(Session session) {
        this.session = session;
        this.surveyApi = SurveyApiCaller.valueOf(session);
        this.schedulePlanApi = SchedulePlanApiCaller.valueOf(session);
    }

    static BridgeResearcherClient valueOf(Session session) {
        return new BridgeResearcherClient(session);
    }
    @Override
    public Survey getSurvey(String guid, DateTime versionedOn) {
<<<<<<< HEAD
        Preconditions.checkArgument(provider.isSignedIn(), "Not signed in");
        Preconditions.checkNotEmpty(guid, "Guid is null or blank");
        Preconditions.checkNotNull(versionedOn, "VersionedOn is null");
        return surveyApi.getSurveyForResearcher(guid, versionedOn);
=======
        session.checkSignedIn();
        checkNotEmpty(guid, "Guid is null or blank");
        checkNotNull(versionedOn, "VersionedOn is null");
        return surveyApi.getSurvey(guid, versionedOn);
>>>>>>> a3ca446f
    }
    @Override
    public List<Survey> getAllVersionsOfAllSurveys() {
        session.checkSignedIn();
        return surveyApi.getAllVersionsOfAllSurveys();
    }
    @Override
    public List<Survey> getPublishedVersionsOfAllSurveys() {
        session.checkSignedIn();
        return surveyApi.getPublishedVersionsOfAllSurveys();
    }
    @Override
    public List<Survey> getRecentVersionsOfAllSurveys() {
        session.checkSignedIn();
        return surveyApi.getRecentVersionsOfAllSurveys();
    }
    @Override
    public List<Survey> getAllVersionsForSurvey(String guid) {
        session.checkSignedIn();
        checkNotEmpty(guid, "Guid is null or blank");
        return surveyApi.getAllVersionsOfAllSurveys();
    }
    @Override
    public GuidVersionedOnHolder createSurvey(Survey survey) {
        session.checkSignedIn();
        checkNotNull(survey, "Survey object is null");
        return surveyApi.createSurvey(survey);
    }
    @Override
    public GuidVersionedOnHolder versionSurvey(String guid, DateTime versionedOn) {
        session.checkSignedIn();
        checkNotEmpty(guid, "Guid is null or blank");
        checkNotNull(versionedOn, "VersionedOn is null");
        return surveyApi.createNewVersionForSurvey(guid, versionedOn);
    }
    @Override
    public GuidVersionedOnHolder updateSurvey(Survey survey) {
        session.checkSignedIn();
        checkNotNull(survey, "Survey object is null");
        return surveyApi.updateSurvey(survey);
    }
    @Override
    public void publishSurvey(String guid, DateTime versionedOn) {
        session.checkSignedIn();
        checkNotEmpty(guid, "Guid is null or blank");
        checkNotNull(versionedOn, "VersionedOn is null");
        surveyApi.publishSurvey(guid, versionedOn);
    }
    @Override
    public void closeSurvey(String guid, DateTime versionedOn) {
        session.checkSignedIn();
        checkNotEmpty(guid, "Guid is null or blank");
        checkNotNull(versionedOn, "VersionedOn is null");
        surveyApi.closeSurvey(guid, versionedOn);
    }
    @Override
    public List<SchedulePlan> getSchedulePlans() {
        session.checkSignedIn();
        return schedulePlanApi.getSchedulePlans();
    }
    @Override
    public GuidVersionHolder createSchedulePlan(SchedulePlan plan) {
        session.checkSignedIn();
        checkNotNull(plan, "Plan object is null");
        return schedulePlanApi.createSchedulePlan(plan);
    }
    @Override
    public SchedulePlan getSchedulePlan(String guid) {
        session.checkSignedIn();
        checkNotEmpty(guid, "Guid is null or blank");
        return schedulePlanApi.getSchedulePlan(guid);
    }
    @Override
    public GuidVersionHolder updateSchedulePlan(SchedulePlan plan) {
        session.checkSignedIn();
        checkNotNull(plan, "Plan object is null");
        return schedulePlanApi.updateSchedulePlan(plan);
    }
    @Override
    public void deleteSchedulePlan(String guid) {
        session.checkSignedIn();
        checkNotEmpty(guid, "Guid is null or blank");
        schedulePlanApi.deleteSchedulePlan(guid);
    }
}<|MERGE_RESOLUTION|>--- conflicted
+++ resolved
@@ -28,17 +28,10 @@
     }
     @Override
     public Survey getSurvey(String guid, DateTime versionedOn) {
-<<<<<<< HEAD
-        Preconditions.checkArgument(provider.isSignedIn(), "Not signed in");
-        Preconditions.checkNotEmpty(guid, "Guid is null or blank");
-        Preconditions.checkNotNull(versionedOn, "VersionedOn is null");
-        return surveyApi.getSurveyForResearcher(guid, versionedOn);
-=======
         session.checkSignedIn();
         checkNotEmpty(guid, "Guid is null or blank");
         checkNotNull(versionedOn, "VersionedOn is null");
-        return surveyApi.getSurvey(guid, versionedOn);
->>>>>>> a3ca446f
+        return surveyApi.getSurveyForResearcher(guid, versionedOn);
     }
     @Override
     public List<Survey> getAllVersionsOfAllSurveys() {
@@ -65,7 +58,7 @@
     public GuidVersionedOnHolder createSurvey(Survey survey) {
         session.checkSignedIn();
         checkNotNull(survey, "Survey object is null");
-        return surveyApi.createSurvey(survey);
+        return surveyApi.createNewSurvey(survey);
     }
     @Override
     public GuidVersionedOnHolder versionSurvey(String guid, DateTime versionedOn) {
