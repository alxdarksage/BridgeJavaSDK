package org.sagebionetworks.bridge.sdk;

import static com.google.common.base.Preconditions.checkArgument;
import static com.google.common.base.Preconditions.checkNotNull;
import static org.apache.commons.lang3.StringUtils.isNotBlank;

import com.fasterxml.jackson.core.type.TypeReference;

import java.util.HashMap;
import java.util.Map;

import org.sagebionetworks.bridge.sdk.models.PagedResourceList;
import org.sagebionetworks.bridge.sdk.models.accounts.AccountSummary;
import org.sagebionetworks.bridge.sdk.models.accounts.StudyParticipant;

class BridgeResearcherClient extends BaseApiCaller implements ResearcherClient {

    private static final TypeReference<PagedResourceList<AccountSummary>> ACCOUNT_SUMMARY_PAGED_RESOURCE_LIST = 
            new TypeReference<PagedResourceList<AccountSummary>>() {};

    BridgeResearcherClient(BridgeSession session) {
        super(session);
    }

    @Override
    public void signOutUser(String email) {
        session.checkSignedIn();
<<<<<<< HEAD
        checkArgument(isNotBlank(email), CANNOT_BE_BLANK, "email");
=======
>>>>>>> de01f3c2

        post(config.getUsersSignOutApi(email));
    }
    
    @Override
    public PagedResourceList<AccountSummary> getPagedAccountSummaries(int offsetBy, int pageSize, String emailFilter) {
        session.checkSignedIn();
        
        return get(config.getParticipantsApi(offsetBy, pageSize, emailFilter), ACCOUNT_SUMMARY_PAGED_RESOURCE_LIST);
    }
    
    @Override
    public StudyParticipant getStudyParticipant(String email) {
        session.checkSignedIn();
        checkArgument(isNotBlank(email), CANNOT_BE_BLANK, "email");

        return get(config.getParticipantApi(email), StudyParticipant.class);
    }
    
    @Override
    public void updateStudyParticipant(String email, StudyParticipant participant) {
        session.checkSignedIn();
        checkArgument(isNotBlank(email), CANNOT_BE_BLANK, "email");
        checkNotNull(participant);
        
        // It doesn't matter that the participant includes both options and the profile.
        // Bridge server is lenient about extra properties. It retrieves what it expects.
        post(config.getParticipantOptionsApi(email), participant);
        post(config.getParticipantProfileApi(email), participant);
    }
}<|MERGE_RESOLUTION|>--- conflicted
+++ resolved
@@ -5,9 +5,6 @@
 import static org.apache.commons.lang3.StringUtils.isNotBlank;
 
 import com.fasterxml.jackson.core.type.TypeReference;
-
-import java.util.HashMap;
-import java.util.Map;
 
 import org.sagebionetworks.bridge.sdk.models.PagedResourceList;
 import org.sagebionetworks.bridge.sdk.models.accounts.AccountSummary;
@@ -25,10 +22,6 @@
     @Override
     public void signOutUser(String email) {
         session.checkSignedIn();
-<<<<<<< HEAD
-        checkArgument(isNotBlank(email), CANNOT_BE_BLANK, "email");
-=======
->>>>>>> de01f3c2
 
         post(config.getUsersSignOutApi(email));
     }
