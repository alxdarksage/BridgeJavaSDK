package org.sagebionetworks.bridge.sdk.models.surveys;

import java.util.List;

import java.util.Objects;

import org.joda.time.DateTime;
<<<<<<< HEAD
import org.sagebionetworks.bridge.sdk.models.GuidCreatedOnVersionHolder;
=======
import org.sagebionetworks.bridge.sdk.models.holders.GuidVersionedOnHolder;
>>>>>>> ef2111f9

import com.fasterxml.jackson.annotation.JsonCreator;
import com.fasterxml.jackson.annotation.JsonProperty;
import com.fasterxml.jackson.databind.annotation.JsonDeserialize;
import com.google.common.collect.Lists;

@JsonDeserialize(as=Survey.class) // strangely, Jackson needs this
public class Survey implements GuidCreatedOnVersionHolder {

    private String guid;
    private DateTime createdOn;
    private DateTime modifiedOn;
    private Long version;
    private String name;
    private String identifier;
    private boolean published;
    private List<SurveyQuestion> questions = Lists.newLinkedList();

    @JsonCreator
    private Survey(@JsonProperty("guid") String guid, @JsonProperty("createdOn") DateTime createdOn,
            @JsonProperty("modifiedOn") DateTime modifiedOn, @JsonProperty("version") Long version,
            @JsonProperty("name") String name, @JsonProperty("identifier") String identifier,
            @JsonProperty("published") boolean published, @JsonProperty("questions") List<SurveyQuestion> questions) {
        this.guid = guid;
        this.createdOn = createdOn;
        this.modifiedOn = modifiedOn;
        this.version = version;
        this.name = name;
        this.identifier = identifier;
        this.published = published;
        this.questions = questions;
    }

    public Survey() {
    }

    @Override
    public String getGuid() {
        return guid;
    }
<<<<<<< HEAD
    
    public DateTime getCreatedOn() {
        return createdOn;
=======

    @Override
    public DateTime getVersionedOn() {
        return versionedOn;
>>>>>>> ef2111f9
    }

    public DateTime getModifiedOn() {
        return modifiedOn;
    }

    public Long getVersion() {
        return version;
    }

    public void setVersion(Long version) {
        this.version = version;
    }

    public String getName() {
        return name;
    }

    public void setName(String name) {
        this.name = name;
    }

    public String getIdentifier() {
        return identifier;
    }

    public void setIdentifier(String identifier) {
        this.identifier = identifier;
    }

    public boolean isPublished() {
        return published;
    }

    public List<SurveyQuestion> getQuestions() {
        return questions;
    }

    public SurveyQuestion getQuestionByIdentifier(String identifier) {
        for (SurveyQuestion question : questions) {
            if (question.getIdentifier().equals(identifier)) {
                return question;
            }
        }
        return null;
    }

    public SurveyQuestion getQuestionByGUID(String guid) {
        for (SurveyQuestion question : questions) {
            if (question.getGuid().equals(guid)) {
                return question;
            }
        }
        return null;
    }

    @Override
    public boolean equals(Object obj) {
        if (this == obj) {
            return true;
        } else if (obj == null) {
            return false;
        } else if (getClass() != obj.getClass()) {
            return false;
        }
        final Survey that = (Survey) obj;
        return Objects.equals(this.guid, that.guid) && Objects.equals(this.createdOn, that.createdOn)
                && Objects.equals(this.modifiedOn, that.modifiedOn) && Objects.equals(this.version, that.version)
                && Objects.equals(this.name, that.name) && Objects.equals(this.identifier, that.identifier)
                && Objects.equals(this.published, that.published) && Objects.equals(this.questions, that.questions);
    }

    @Override
    public String toString() {
        return "Survey [guid=" + guid + ", createdOn=" + createdOn + ", modifiedOn=" + modifiedOn + ", version="
                + version + ", name=" + name + ", identifier=" + identifier + ", published=" + published
                + ", questions=" + questions + "]";
    }

}<|MERGE_RESOLUTION|>--- conflicted
+++ resolved
@@ -1,15 +1,10 @@
 package org.sagebionetworks.bridge.sdk.models.surveys;
 
 import java.util.List;
-
 import java.util.Objects;
 
 import org.joda.time.DateTime;
-<<<<<<< HEAD
-import org.sagebionetworks.bridge.sdk.models.GuidCreatedOnVersionHolder;
-=======
-import org.sagebionetworks.bridge.sdk.models.holders.GuidVersionedOnHolder;
->>>>>>> ef2111f9
+import org.sagebionetworks.bridge.sdk.models.holders.GuidCreatedOnVersionHolder;
 
 import com.fasterxml.jackson.annotation.JsonCreator;
 import com.fasterxml.jackson.annotation.JsonProperty;
@@ -50,16 +45,9 @@
     public String getGuid() {
         return guid;
     }
-<<<<<<< HEAD
     
     public DateTime getCreatedOn() {
         return createdOn;
-=======
-
-    @Override
-    public DateTime getVersionedOn() {
-        return versionedOn;
->>>>>>> ef2111f9
     }
 
     public DateTime getModifiedOn() {
