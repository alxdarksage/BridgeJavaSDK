package org.sagebionetworks.bridge.sdk.models.surveys;

import java.util.List;
import java.util.Objects;

import org.joda.time.DateTime;

<<<<<<< HEAD
import com.fasterxml.jackson.annotation.JsonCreator;
import com.fasterxml.jackson.annotation.JsonIgnoreProperties;
import com.fasterxml.jackson.annotation.JsonProperty;
=======
import com.fasterxml.jackson.annotation.JsonIgnoreProperties;
>>>>>>> 9e21ae6f
import com.google.common.collect.Lists;

@JsonIgnoreProperties(value={"type"})
public class Survey {

<<<<<<< HEAD
    private final String guid;
    private final DateTime versionedOn;
    private final DateTime modifiedOn;
    private final long version;
    private final String name;
    private final String identifier;
    private final boolean published;
    private final List<SurveyQuestion> questions;

    @JsonCreator
    private Survey(@JsonProperty("guid") String guid, @JsonProperty("versionedOn") DateTime versionedOn,
            @JsonProperty("modifiedOn") DateTime modifiedOn, @JsonProperty("version") long version,
            @JsonProperty("name") String name, @JsonProperty("identifier") String identifier,
            @JsonProperty("published") boolean published, @JsonProperty("questions") List<SurveyQuestion> questions) {
        if (questions == null) {
            questions = Lists.newLinkedList();
        }
=======
    private String guid;
    private DateTime versionedOn;
    private DateTime modifiedOn;
    private Long version;
    private String name;
    private String identifier;
    private boolean published;
    private List<SurveyQuestion> questions;
>>>>>>> 9e21ae6f

        this.guid = guid;
<<<<<<< HEAD
        this.versionedOn = versionedOn;
=======
    }
    public DateTime getVersionedOn() {
        return versionedOn;
    }
    public void setVersionedOn(DateTime versionedOn) {
        this.versionedOn = versionedOn;
    }
    public DateTime getModifiedOn() {
        return modifiedOn;
    }
    public void setModifiedOn(DateTime modifiedOn) {
>>>>>>> 9e21ae6f
        this.modifiedOn = modifiedOn;
        this.version = version;
        this.name = name;
        this.identifier = identifier;
        this.published = published;
        this.questions = questions;
    }

<<<<<<< HEAD
    public String getGuid() { return guid; }
    public DateTime getVersionedOn() { return versionedOn; }
    public DateTime getModifiedOn() { return modifiedOn; }
    public Long getVersion() { return version; }
    public String getName() { return name; }
    public String getIdentifier() { return identifier; }
    public boolean isPublished() { return published; }
    public List<SurveyQuestion> getQuestions() { return questions; }
=======
    @Override
    public int hashCode() {
        final int prime = 31;
        int result = 1;
        result = prime * result + ((guid == null) ? 0 : guid.hashCode());
        result = prime * result + ((identifier == null) ? 0 : identifier.hashCode());
        result = prime * result + ((modifiedOn == null) ? 0 : modifiedOn.hashCode());
        result = prime * result + ((name == null) ? 0 : name.hashCode());
        result = prime * result + (published ? 1231 : 1237);
        result = prime * result + ((questions == null) ? 0 : questions.hashCode());
        result = prime * result + ((version == null) ? 0 : version.hashCode());
        result = prime * result + ((versionedOn == null) ? 0 : versionedOn.hashCode());
        return result;
    }
>>>>>>> 9e21ae6f

    @Override
    public boolean equals(Object obj) {
        if (this == obj) {
            return true;
        } else if (obj == null) {
            return false;
<<<<<<< HEAD
        } else if (getClass() != obj.getClass()) {
            return false;
        }
        final Survey that = (Survey) obj;
        return Objects.equals(this.guid, that.guid) &&
                Objects.equals(this.versionedOn, that.versionedOn) &&
                Objects.equals(this.modifiedOn, that.modifiedOn) &&
                Objects.equals(this.version, that.version) &&
                Objects.equals(this.name, that.name) &&
                Objects.equals(this.identifier, that.identifier) &&
                Objects.equals(this.published, that.published) &&
                Objects.equals(this.questions, that.questions);
=======
        if (modifiedOn == null) {
            if (other.modifiedOn != null)
                return false;
        } else if (!modifiedOn.equals(other.modifiedOn))
            return false;
        if (name == null) {
            if (other.name != null)
                return false;
        } else if (!name.equals(other.name))
            return false;
        if (published != other.published)
            return false;
        if (questions == null) {
            if (other.questions != null)
                return false;
        } else if (!questions.equals(other.questions))
            return false;
        if (version == null) {
            if (other.version != null)
                return false;
        } else if (!version.equals(other.version))
            return false;
        if (versionedOn == null) {
            if (other.versionedOn != null)
                return false;
        } else if (!versionedOn.equals(other.versionedOn))
            return false;
        return true;
>>>>>>> 9e21ae6f
    }

    @Override
    public String toString() {
        return "Survey [guid=" + guid + ", versionedOn=" + versionedOn + ", modifiedOn=" + modifiedOn + ", version="
                + version + ", name=" + name + ", identifier=" + identifier + ", published=" + published
                + ", questions=" + questions + "]";
    }

}<|MERGE_RESOLUTION|>--- conflicted
+++ resolved
@@ -5,19 +5,12 @@
 
 import org.joda.time.DateTime;
 
-<<<<<<< HEAD
 import com.fasterxml.jackson.annotation.JsonCreator;
-import com.fasterxml.jackson.annotation.JsonIgnoreProperties;
 import com.fasterxml.jackson.annotation.JsonProperty;
-=======
-import com.fasterxml.jackson.annotation.JsonIgnoreProperties;
->>>>>>> 9e21ae6f
 import com.google.common.collect.Lists;
 
-@JsonIgnoreProperties(value={"type"})
 public class Survey {
 
-<<<<<<< HEAD
     private final String guid;
     private final DateTime versionedOn;
     private final DateTime modifiedOn;
@@ -35,33 +28,9 @@
         if (questions == null) {
             questions = Lists.newLinkedList();
         }
-=======
-    private String guid;
-    private DateTime versionedOn;
-    private DateTime modifiedOn;
-    private Long version;
-    private String name;
-    private String identifier;
-    private boolean published;
-    private List<SurveyQuestion> questions;
->>>>>>> 9e21ae6f
 
         this.guid = guid;
-<<<<<<< HEAD
         this.versionedOn = versionedOn;
-=======
-    }
-    public DateTime getVersionedOn() {
-        return versionedOn;
-    }
-    public void setVersionedOn(DateTime versionedOn) {
-        this.versionedOn = versionedOn;
-    }
-    public DateTime getModifiedOn() {
-        return modifiedOn;
-    }
-    public void setModifiedOn(DateTime modifiedOn) {
->>>>>>> 9e21ae6f
         this.modifiedOn = modifiedOn;
         this.version = version;
         this.name = name;
@@ -70,7 +39,6 @@
         this.questions = questions;
     }
 
-<<<<<<< HEAD
     public String getGuid() { return guid; }
     public DateTime getVersionedOn() { return versionedOn; }
     public DateTime getModifiedOn() { return modifiedOn; }
@@ -79,22 +47,6 @@
     public String getIdentifier() { return identifier; }
     public boolean isPublished() { return published; }
     public List<SurveyQuestion> getQuestions() { return questions; }
-=======
-    @Override
-    public int hashCode() {
-        final int prime = 31;
-        int result = 1;
-        result = prime * result + ((guid == null) ? 0 : guid.hashCode());
-        result = prime * result + ((identifier == null) ? 0 : identifier.hashCode());
-        result = prime * result + ((modifiedOn == null) ? 0 : modifiedOn.hashCode());
-        result = prime * result + ((name == null) ? 0 : name.hashCode());
-        result = prime * result + (published ? 1231 : 1237);
-        result = prime * result + ((questions == null) ? 0 : questions.hashCode());
-        result = prime * result + ((version == null) ? 0 : version.hashCode());
-        result = prime * result + ((versionedOn == null) ? 0 : versionedOn.hashCode());
-        return result;
-    }
->>>>>>> 9e21ae6f
 
     @Override
     public boolean equals(Object obj) {
@@ -102,7 +54,6 @@
             return true;
         } else if (obj == null) {
             return false;
-<<<<<<< HEAD
         } else if (getClass() != obj.getClass()) {
             return false;
         }
@@ -115,36 +66,6 @@
                 Objects.equals(this.identifier, that.identifier) &&
                 Objects.equals(this.published, that.published) &&
                 Objects.equals(this.questions, that.questions);
-=======
-        if (modifiedOn == null) {
-            if (other.modifiedOn != null)
-                return false;
-        } else if (!modifiedOn.equals(other.modifiedOn))
-            return false;
-        if (name == null) {
-            if (other.name != null)
-                return false;
-        } else if (!name.equals(other.name))
-            return false;
-        if (published != other.published)
-            return false;
-        if (questions == null) {
-            if (other.questions != null)
-                return false;
-        } else if (!questions.equals(other.questions))
-            return false;
-        if (version == null) {
-            if (other.version != null)
-                return false;
-        } else if (!version.equals(other.version))
-            return false;
-        if (versionedOn == null) {
-            if (other.versionedOn != null)
-                return false;
-        } else if (!versionedOn.equals(other.versionedOn))
-            return false;
-        return true;
->>>>>>> 9e21ae6f
     }
 
     @Override
