--- conflicted
+++ resolved
@@ -1,6 +1,7 @@
 package org.sagebionetworks.bridge.sdk;
 
 import static com.google.common.base.Preconditions.checkArgument;
+
 
 import java.io.IOException;
 import java.security.KeyManagementException;
@@ -31,13 +32,6 @@
 import org.apache.http.impl.client.HttpClientBuilder;
 import org.apache.http.impl.client.LaxRedirectStrategy;
 import org.apache.http.util.EntityUtils;
-<<<<<<< HEAD
-import org.sagebionetworks.bridge.sdk.exceptions.BridgeSDKException;
-import org.sagebionetworks.bridge.sdk.exceptions.BridgeServerException;
-import org.sagebionetworks.bridge.sdk.exceptions.ConsentRequiredException;
-import org.sagebionetworks.bridge.sdk.exceptions.EntityNotFoundException;
-import org.sagebionetworks.bridge.sdk.exceptions.InvalidEntityException;
-=======
 import org.sagebionetworks.bridge.sdk.exceptions.BadRequestException;
 import org.sagebionetworks.bridge.sdk.exceptions.BridgeSDKException;
 import org.sagebionetworks.bridge.sdk.exceptions.BridgeServerException;
@@ -49,7 +43,6 @@
 import org.sagebionetworks.bridge.sdk.exceptions.NotAuthenticatedException;
 import org.sagebionetworks.bridge.sdk.exceptions.PublishedSurveyException;
 import org.sagebionetworks.bridge.sdk.exceptions.UnauthorizedException;
->>>>>>> a0e3b36b
 import org.sagebionetworks.bridge.sdk.models.UploadRequest;
 import org.slf4j.Logger;
 import org.slf4j.LoggerFactory;
@@ -337,11 +330,6 @@
                 } else if (statusCode == 412) {
                     UserSession session = getResponseBodyAsType(response, UserSession.class);
                     e = new ConsentRequiredException("Consent required.", url, BridgeSession.valueOf(session));
-<<<<<<< HEAD
-                } else if (statusCode == 404) {
-                    e = new EntityNotFoundException(message, url);
-                } else if (node.has("errors")) {
-=======
                 } else if (statusCode == 409 && message.contains("already exists")) {
                     e = new EntityAlreadyExistsException(message, url);
                 } else if (statusCode == 409 && message.contains("has the wrong version number")) {
@@ -349,7 +337,6 @@
                 } else if (statusCode == 400 && message.contains("A published survey")) {
                     e = new PublishedSurveyException(message, url);
                 } else  if (statusCode == 400 && node.has("errors")) {
->>>>>>> a0e3b36b
                     Map<String, List<String>> errors = (Map<String, List<String>>) mapper.convertValue(
                             node.get("errors"), new TypeReference<HashMap<String, ArrayList<String>>>() {});
                     e = new InvalidEntityException(message, errors, url);
