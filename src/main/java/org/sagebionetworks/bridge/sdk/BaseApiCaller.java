--- conflicted
+++ resolved
@@ -217,13 +217,8 @@
         }
         return c.cast(obj);
     }
-<<<<<<< HEAD
-
-    protected final JsonNode getJsonNode(HttpResponse response) {
-=======
-    
+
     protected JsonNode getJsonNode(HttpResponse response) {
->>>>>>> d5e4d6cb
         JsonNode json;
         try {
             json = mapper.readTree(getResponseBody(response));
