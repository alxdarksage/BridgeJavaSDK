--- conflicted
+++ resolved
@@ -3,10 +3,6 @@
 import java.util.List;
 
 import org.sagebionetworks.bridge.sdk.models.SignUpCredentials;
-<<<<<<< HEAD
-import org.sagebionetworks.bridge.sdk.models.ConsentDocument;
-=======
->>>>>>> 3e44bc13
 
 final class BridgeAdminClient implements AdminClient {
 
@@ -21,44 +17,7 @@
     static BridgeAdminClient valueOf(Session session) {
         return new BridgeAdminClient(session);
     }
-<<<<<<< HEAD
 
-    @Override
-    public List<ConsentDocument> getAllConsentDocuments() {
-        session.checkSignedIn();
-
-        return studyConsentApi.getAllStudyConsents();
-    }
-    @Override
-    public ConsentDocument getMostRecentlyActivatedConsentDocument() {
-        session.checkSignedIn();
-
-        return studyConsentApi.getActiveStudyConsent();
-    }
-    @Override
-    public ConsentDocument getConsentDocument(DateTime createdOn) {
-        session.checkSignedIn();
-        checkNotNull(createdOn, CANNOT_BE_NULL, "createdOn");
-
-        return studyConsentApi.getStudyConsent(createdOn);
-    }
-    @Override
-    public void addConsentDocument(ConsentDocument consent) {
-        session.checkSignedIn();
-        checkNotNull(consent, CANNOT_BE_NULL, "consent");
-
-        studyConsentApi.addStudyConsent(consent);
-    }
-    @Override
-    public void activateConsentDocument(DateTime createdOn) {
-        session.checkSignedIn();
-        checkNotNull(createdOn, CANNOT_BE_NULL, "createdOn");
-
-        studyConsentApi.setActiveStudyConsent(createdOn);
-    }
-=======
-    
->>>>>>> 3e44bc13
     @Override
     public boolean createUser(SignUpCredentials signUp, List<String> roles, boolean consent) {
         session.checkSignedIn();
