package org.sagebionetworks.bridge.sdk;

import java.util.HashMap;
import java.util.List;
import java.util.Map;

import org.apache.http.HttpResponse;
import org.joda.time.DateTime;
import org.joda.time.format.ISODateTimeFormat;
<<<<<<< HEAD
import org.sagebionetworks.bridge.sdk.models.GuidVersionHolder;
import org.sagebionetworks.bridge.sdk.models.SimpleGuidVersionHolder;
=======
import org.sagebionetworks.bridge.sdk.models.holders.IdVersionHolder;
import org.sagebionetworks.bridge.sdk.models.holders.SimpleIdVersionHolder;
>>>>>>> ef2111f9
import org.sagebionetworks.bridge.sdk.models.studies.Tracker;
import org.sagebionetworks.bridge.sdk.models.users.HealthDataRecord;

import com.fasterxml.jackson.core.JsonProcessingException;
import com.fasterxml.jackson.core.type.TypeReference;
import com.fasterxml.jackson.databind.JsonNode;

class HealthDataApiCaller extends BaseApiCaller {

    private HealthDataApiCaller(Session session) {
        super(session);
    }

    static HealthDataApiCaller valueOf(Session session) {
        return new HealthDataApiCaller(session);
    }

    HealthDataRecord getHealthDataRecord(Tracker tracker, String guid) {
        String trackerId = tracker.getIdentifier();
        String url = config.getHealthDataTrackerRecordApi(trackerId, guid);
        HttpResponse response = get(url);

        return getResponseBodyAsType(response, HealthDataRecord.class);
    }

    SimpleGuidVersionHolder updateHealthDataRecord(Tracker tracker, HealthDataRecord record) {
        String json = null;
        try {
            json = mapper.writeValueAsString(record);
        } catch (JsonProcessingException e) {
            throw new BridgeSDKException("Could not process HealthDataRecord. Are you sure it is correct? "
                    + record.toString(), e);
        }
        String trackerId = tracker.getIdentifier();
        String url = config.getHealthDataTrackerRecordApi(trackerId, record.getGuid());
        HttpResponse response = post(url, json);

        return getResponseBodyAsType(response, SimpleGuidVersionHolder.class);
    }

    void deleteHealthDataRecord(Tracker tracker, String guid) {
        String trackerId = tracker.getIdentifier();
        String url = config.getHealthDataTrackerRecordApi(trackerId, guid);
        delete(url);
    }

    ResourceListImpl<HealthDataRecord> getHealthDataRecordsInRange(Tracker tracker, DateTime startDate, DateTime endDate) {
        Map<String,String> queryParameters = new HashMap<String,String>();
        queryParameters.put("startDate", startDate.toString(ISODateTimeFormat.dateTime()));
        queryParameters.put("endDate", endDate.toString(ISODateTimeFormat.dateTime()));

        String trackerId = tracker.getIdentifier();
        String url = config.getHealthDataTrackerApi(trackerId);
        HttpResponse response = get(url, queryParameters);

        JsonNode node = getJsonNode(response);
        return mapper.convertValue(node, new TypeReference<ResourceListImpl<HealthDataRecord>>() {});
    }

    ResourceListImpl<GuidVersionHolder> addHealthDataRecords(Tracker tracker, List<HealthDataRecord> records) {
        String json;
        try {
            json = mapper.writeValueAsString(records);
        } catch (JsonProcessingException e) {
            throw new BridgeSDKException(
                    "An error occurred while processing the List of HealthDataRecords. Are you sure it is correct?", e);
        }

        String trackerId = tracker.getIdentifier();
        String url = config.getHealthDataTrackerApi(trackerId);
        HttpResponse response = post(url, json);

        JsonNode node = getJsonNode(response);
        return mapper.convertValue(node, new TypeReference<ResourceListImpl<GuidVersionHolder>>() {});
    }
}<|MERGE_RESOLUTION|>--- conflicted
+++ resolved
@@ -7,13 +7,8 @@
 import org.apache.http.HttpResponse;
 import org.joda.time.DateTime;
 import org.joda.time.format.ISODateTimeFormat;
-<<<<<<< HEAD
-import org.sagebionetworks.bridge.sdk.models.GuidVersionHolder;
-import org.sagebionetworks.bridge.sdk.models.SimpleGuidVersionHolder;
-=======
-import org.sagebionetworks.bridge.sdk.models.holders.IdVersionHolder;
-import org.sagebionetworks.bridge.sdk.models.holders.SimpleIdVersionHolder;
->>>>>>> ef2111f9
+import org.sagebionetworks.bridge.sdk.models.ResourceList;
+import org.sagebionetworks.bridge.sdk.models.holders.GuidVersionHolder;
 import org.sagebionetworks.bridge.sdk.models.studies.Tracker;
 import org.sagebionetworks.bridge.sdk.models.users.HealthDataRecord;
 
@@ -39,7 +34,7 @@
         return getResponseBodyAsType(response, HealthDataRecord.class);
     }
 
-    SimpleGuidVersionHolder updateHealthDataRecord(Tracker tracker, HealthDataRecord record) {
+    GuidVersionHolder updateHealthDataRecord(Tracker tracker, HealthDataRecord record) {
         String json = null;
         try {
             json = mapper.writeValueAsString(record);
@@ -60,7 +55,7 @@
         delete(url);
     }
 
-    ResourceListImpl<HealthDataRecord> getHealthDataRecordsInRange(Tracker tracker, DateTime startDate, DateTime endDate) {
+    ResourceList<HealthDataRecord> getHealthDataRecordsInRange(Tracker tracker, DateTime startDate, DateTime endDate) {
         Map<String,String> queryParameters = new HashMap<String,String>();
         queryParameters.put("startDate", startDate.toString(ISODateTimeFormat.dateTime()));
         queryParameters.put("endDate", endDate.toString(ISODateTimeFormat.dateTime()));
@@ -73,7 +68,7 @@
         return mapper.convertValue(node, new TypeReference<ResourceListImpl<HealthDataRecord>>() {});
     }
 
-    ResourceListImpl<GuidVersionHolder> addHealthDataRecords(Tracker tracker, List<HealthDataRecord> records) {
+    ResourceList<GuidVersionHolder> addHealthDataRecords(Tracker tracker, List<HealthDataRecord> records) {
         String json;
         try {
             json = mapper.writeValueAsString(records);
