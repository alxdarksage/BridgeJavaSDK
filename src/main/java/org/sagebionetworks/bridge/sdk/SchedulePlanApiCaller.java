package org.sagebionetworks.bridge.sdk;

import java.io.IOException;

import org.apache.http.HttpResponse;
import org.apache.http.util.EntityUtils;
<<<<<<< HEAD
import org.sagebionetworks.bridge.sdk.exceptions.BridgeSDKException;
import org.sagebionetworks.bridge.sdk.models.holders.SimpleGuidVersionHolder;
=======
import org.sagebionetworks.bridge.sdk.models.ResourceList;
import org.sagebionetworks.bridge.sdk.models.holders.GuidVersionHolder;
>>>>>>> 959941b5
import org.sagebionetworks.bridge.sdk.models.schedules.SchedulePlan;

import com.fasterxml.jackson.core.JsonProcessingException;
import com.fasterxml.jackson.core.type.TypeReference;
import com.fasterxml.jackson.databind.JsonNode;

class SchedulePlanApiCaller extends BaseApiCaller {

    private SchedulePlanApiCaller(Session session) {
        super(session);
    }

    static SchedulePlanApiCaller valueOf(Session session) {
        return new SchedulePlanApiCaller(session);
    }

    ResourceList<SchedulePlan> getSchedulePlans() {
        HttpResponse response = get(config.getSchedulePlansApi());

        JsonNode node = getJsonNode(response);
        return mapper.convertValue(node, new TypeReference<ResourceListImpl<SchedulePlan>>() {});
    }

    GuidVersionHolder createSchedulePlan(SchedulePlan plan) {
        try {
            HttpResponse response = post(config.getSchedulePlansApi(),
                    mapper.writeValueAsString(plan));

            String body = EntityUtils.toString(response.getEntity(), "UTF-8");
            return mapper.readValue(body, SimpleGuidVersionHolder.class);

        } catch(JsonProcessingException e) {
            throw new BridgeSDKException(e.getMessage(), e);
        } catch (IOException e) {
            throw new BridgeSDKException(e.getMessage(), e);
        }
    }

    SchedulePlan getSchedulePlan(String guid) {
        try {
            HttpResponse response = get(config.getSchedulePlanApi(guid));
            String body = EntityUtils.toString(response.getEntity(), "UTF-8");
            
            System.out.println(body);
            
            return mapper.readValue(body, SchedulePlan.class);
        } catch(JsonProcessingException e) {
            throw new BridgeSDKException(e.getMessage(), e);
        } catch (IOException e) {
            throw new BridgeSDKException(e.getMessage(), e);
        }
    }

    GuidVersionHolder updateSchedulePlan(SchedulePlan plan) {
        try {
            HttpResponse response = post(config.getSchedulePlanApi(plan.getGuid()),
                    mapper.writeValueAsString(plan));
            String body = EntityUtils.toString(response.getEntity(), "UTF-8");
            return mapper.readValue(body, SimpleGuidVersionHolder.class);
        } catch(JsonProcessingException e) {
            throw new BridgeSDKException(e.getMessage(), e);
        } catch (IOException e) {
            throw new BridgeSDKException(e.getMessage(), e);
        }
    }

    void deleteSchedulePlan(String guid) {
        delete(config.getSchedulePlanApi(guid));
    }

}<|MERGE_RESOLUTION|>--- conflicted
+++ resolved
@@ -4,13 +4,9 @@
 
 import org.apache.http.HttpResponse;
 import org.apache.http.util.EntityUtils;
-<<<<<<< HEAD
 import org.sagebionetworks.bridge.sdk.exceptions.BridgeSDKException;
-import org.sagebionetworks.bridge.sdk.models.holders.SimpleGuidVersionHolder;
-=======
 import org.sagebionetworks.bridge.sdk.models.ResourceList;
 import org.sagebionetworks.bridge.sdk.models.holders.GuidVersionHolder;
->>>>>>> 959941b5
 import org.sagebionetworks.bridge.sdk.models.schedules.SchedulePlan;
 
 import com.fasterxml.jackson.core.JsonProcessingException;
@@ -53,9 +49,9 @@
         try {
             HttpResponse response = get(config.getSchedulePlanApi(guid));
             String body = EntityUtils.toString(response.getEntity(), "UTF-8");
-            
+
             System.out.println(body);
-            
+
             return mapper.readValue(body, SchedulePlan.class);
         } catch(JsonProcessingException e) {
             throw new BridgeSDKException(e.getMessage(), e);
